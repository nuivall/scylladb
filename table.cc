/*
 * Copyright (C) 2018 ScyllaDB
 */

/*
 * This file is part of Scylla.
 *
 * Scylla is free software: you can redistribute it and/or modify
 * it under the terms of the GNU Affero General Public License as published by
 * the Free Software Foundation, either version 3 of the License, or
 * (at your option) any later version.
 *
 * Scylla is distributed in the hope that it will be useful,
 * but WITHOUT ANY WARRANTY; without even the implied warranty of
 * MERCHANTABILITY or FITNESS FOR A PARTICULAR PURPOSE.  See the
 * GNU General Public License for more details.
 *
 * You should have received a copy of the GNU General Public License
 * along with Scylla.  If not, see <http://www.gnu.org/licenses/>.
 */

#include "database.hh"
#include "sstables/sstables.hh"
#include "sstables/sstables_manager.hh"
#include "service/priority_manager.hh"
#include "db/view/view_updating_consumer.hh"
#include "db/schema_tables.hh"
#include "cell_locking.hh"
#include "mutation_fragment.hh"
#include "mutation_partition.hh"
#include "utils/logalloc.hh"
#include "sstables/progress_monitor.hh"
#include "checked-file-impl.hh"
#include "view_info.hh"
#include "service/storage_service.hh"
#include "db/data_listeners.hh"
#include "memtable-sstable.hh"
#include "sstables/compaction_manager.hh"
#include "db/system_keyspace.hh"
#include "db/query_context.hh"
#include "query-result-writer.hh"
#include <boost/algorithm/cxx11/all_of.hpp>
#include <boost/algorithm/cxx11/any_of.hpp>
#include <boost/range/adaptor/transformed.hpp>
#include <boost/range/adaptor/map.hpp>

static logging::logger tlogger("table");
static seastar::metrics::label column_family_label("cf");
static seastar::metrics::label keyspace_label("ks");


using namespace std::chrono_literals;

sstables::sstable::version_types get_highest_supported_format();

// Stores ranges for all components of the same clustering key, index 0 referring to component
// range 0, and so on.
using ck_filter_clustering_key_components = std::vector<nonwrapping_range<bytes_view>>;
// Stores an entry for each clustering key range specified by the filter.
using ck_filter_clustering_key_ranges = std::vector<ck_filter_clustering_key_components>;

// Used to split a clustering key range into a range for each component.
// If a range in ck_filtering_all_ranges is composite, a range will be created
// for each component. If it's not composite, a single range is created.
// This split is needed to check for overlap in each component individually.
static ck_filter_clustering_key_ranges
ranges_for_clustering_key_filter(const schema_ptr& schema, const query::clustering_row_ranges& ck_filtering_all_ranges) {
    ck_filter_clustering_key_ranges ranges;

    for (auto& r : ck_filtering_all_ranges) {
        // this vector stores a range for each component of a key, only one if not composite.
        ck_filter_clustering_key_components composite_ranges;

        if (r.is_full()) {
            ranges.push_back({ nonwrapping_range<bytes_view>::make_open_ended_both_sides() });
            continue;
        }
        auto start = r.start() ? r.start()->value().components() : clustering_key_prefix::make_empty().components();
        auto end = r.end() ? r.end()->value().components() : clustering_key_prefix::make_empty().components();
        auto start_it = start.begin();
        auto end_it = end.begin();

        // This test is enough because equal bounds in nonwrapping_range are inclusive.
        auto is_singular = [&schema] (const auto& type_it, const bytes_view& b1, const bytes_view& b2) {
            if (type_it == schema->clustering_key_type()->types().end()) {
                throw std::runtime_error(format("clustering key filter passed more components than defined in schema of {}.{}",
                    schema->ks_name(), schema->cf_name()));
            }
            return (*type_it)->compare(b1, b2) == 0;
        };
        auto type_it = schema->clustering_key_type()->types().begin();
        composite_ranges.reserve(schema->clustering_key_size());

        // the rule is to ignore any component cn if another component ck (k < n) is not if the form [v, v].
        // If we have [v1, v1], [v2, v2], ... {vl3, vr3}, ....
        // then we generate [v1, v1], [v2, v2], ... {vl3, vr3}. Where {  = '(' or '[', etc.
        while (start_it != start.end() && end_it != end.end() && is_singular(type_it++, *start_it, *end_it)) {
            composite_ranges.push_back(nonwrapping_range<bytes_view>({{ std::move(*start_it++), true }},
                {{ std::move(*end_it++), true }}));
        }
        // handle a single non-singular tail element, if present
        if (start_it != start.end() && end_it != end.end()) {
            composite_ranges.push_back(nonwrapping_range<bytes_view>({{ std::move(*start_it), r.start()->is_inclusive() }},
                {{ std::move(*end_it), r.end()->is_inclusive() }}));
        } else if (start_it != start.end()) {
            composite_ranges.push_back(nonwrapping_range<bytes_view>({{ std::move(*start_it), r.start()->is_inclusive() }}, {}));
        } else if (end_it != end.end()) {
            composite_ranges.push_back(nonwrapping_range<bytes_view>({}, {{ std::move(*end_it), r.end()->is_inclusive() }}));
        }

        ranges.push_back(std::move(composite_ranges));
    }
    return ranges;
}

// Return true if this sstable possibly stores clustering row(s) specified by ranges.
static inline bool
contains_rows(const sstables::sstable& sst, const schema_ptr& schema, const ck_filter_clustering_key_ranges& ranges) {
    auto& clustering_key_types = schema->clustering_key_type()->types();
    auto& clustering_components_ranges = sst.clustering_components_ranges();

    if (!schema->clustering_key_size() || clustering_components_ranges.empty()) {
        return true;
    }
    return boost::algorithm::any_of(ranges, [&] (const ck_filter_clustering_key_components& range) {
        auto s = std::min(range.size(), clustering_components_ranges.size());
        return boost::algorithm::all_of(boost::irange<unsigned>(0, s), [&] (unsigned i) {
            auto& type = clustering_key_types[i];
            return range[i].is_full() || range[i].overlaps(clustering_components_ranges[i], type->as_tri_comparator());
        });
    });
}

// Filter out sstables for reader using bloom filter and sstable metadata that keeps track
// of a range for each clustering component.
static std::vector<sstables::shared_sstable>
filter_sstable_for_reader(std::vector<sstables::shared_sstable>&& sstables, column_family& cf, const schema_ptr& schema,
        const dht::partition_range& pr, const sstables::key& key, const query::partition_slice& slice) {
    const dht::ring_position& pr_key = pr.start()->value();
    auto sstable_has_not_key = [&, cmp = dht::ring_position_comparator(*schema)] (const sstables::shared_sstable& sst) {
        return cmp(pr_key, sst->get_first_decorated_key()) < 0 ||
               cmp(pr_key, sst->get_last_decorated_key()) > 0 ||
               !sst->filter_has_key(key);
    };
    sstables.erase(boost::remove_if(sstables, sstable_has_not_key), sstables.end());

    // FIXME: Workaround for https://github.com/scylladb/scylla/issues/3552
    // and https://github.com/scylladb/scylla/issues/3553
    const bool filtering_broken = true;

    // no clustering filtering is applied if schema defines no clustering key or
    // compaction strategy thinks it will not benefit from such an optimization.
    if (filtering_broken || !schema->clustering_key_size() || !cf.get_compaction_strategy().use_clustering_key_filter()) {
         return sstables;
    }
    ::cf_stats* stats = cf.cf_stats();
    stats->clustering_filter_count++;
    stats->sstables_checked_by_clustering_filter += sstables.size();

    auto ck_filtering_all_ranges = slice.get_all_ranges();
    // fast path to include all sstables if only one full range was specified.
    // For example, this happens if query only specifies a partition key.
    if (ck_filtering_all_ranges.size() == 1 && ck_filtering_all_ranges[0].is_full()) {
        stats->clustering_filter_fast_path_count++;
        stats->surviving_sstables_after_clustering_filter += sstables.size();
        return sstables;
    }
    auto ranges = ranges_for_clustering_key_filter(schema, ck_filtering_all_ranges);
    if (ranges.empty()) {
        return {};
    }

    int64_t min_timestamp = std::numeric_limits<int64_t>::max();
    auto sstable_has_clustering_key = [&min_timestamp, &schema, &ranges] (const sstables::shared_sstable& sst) {
        if (!contains_rows(*sst, schema, ranges)) {
            return false; // ordered after sstables that contain clustering rows.
        } else {
            min_timestamp = std::min(min_timestamp, sst->get_stats_metadata().min_timestamp);
            return true;
        }
    };
    auto sstable_has_relevant_tombstone = [&min_timestamp] (const sstables::shared_sstable& sst) {
        const auto& stats = sst->get_stats_metadata();
        // re-add sstable as candidate if it contains a tombstone that may cover a row in an included sstable.
        return (stats.max_timestamp > min_timestamp && stats.estimated_tombstone_drop_time.bin.size());
    };
    auto skipped = std::partition(sstables.begin(), sstables.end(), sstable_has_clustering_key);
    auto actually_skipped = std::partition(skipped, sstables.end(), sstable_has_relevant_tombstone);
    sstables.erase(actually_skipped, sstables.end());
    stats->surviving_sstables_after_clustering_filter += sstables.size();

    return sstables;
}

// Incremental selector implementation for combined_mutation_reader that
// selects readers on-demand as the read progresses through the token
// range.
class incremental_reader_selector : public reader_selector {
    const dht::partition_range* _pr;
    lw_shared_ptr<sstables::sstable_set> _sstables;
    tracing::trace_state_ptr _trace_state;
    std::optional<sstables::sstable_set::incremental_selector> _selector;
    std::unordered_set<int64_t> _read_sstable_gens;
    sstable_reader_factory_type _fn;

    flat_mutation_reader create_reader(sstables::shared_sstable sst) {
        tracing::trace(_trace_state, "Reading partition range {} from sstable {}", *_pr, seastar::value_of([&sst] { return sst->get_filename(); }));
        return _fn(sst, *_pr);
    }

public:
    explicit incremental_reader_selector(schema_ptr s,
            lw_shared_ptr<sstables::sstable_set> sstables,
            const dht::partition_range& pr,
            tracing::trace_state_ptr trace_state,
            sstable_reader_factory_type fn)
        : reader_selector(s, pr.start() ? pr.start()->value() : dht::ring_position_view::min())
        , _pr(&pr)
        , _sstables(std::move(sstables))
        , _trace_state(std::move(trace_state))
        , _selector(_sstables->make_incremental_selector())
        , _fn(std::move(fn)) {

        tlogger.trace("incremental_reader_selector {}: created for range: {} with {} sstables",
                this,
                *_pr,
                _sstables->all()->size());
    }

    incremental_reader_selector(const incremental_reader_selector&) = delete;
    incremental_reader_selector& operator=(const incremental_reader_selector&) = delete;

    incremental_reader_selector(incremental_reader_selector&&) = delete;
    incremental_reader_selector& operator=(incremental_reader_selector&&) = delete;

    virtual std::vector<flat_mutation_reader> create_new_readers(const std::optional<dht::ring_position_view>& pos) override {
        tlogger.trace("incremental_reader_selector {}: {}({})", this, __FUNCTION__, seastar::lazy_deref(pos));

        auto readers = std::vector<flat_mutation_reader>();

        do {
            auto selection = _selector->select(_selector_position);
            _selector_position = selection.next_position;

            tlogger.trace("incremental_reader_selector {}: {} sstables to consider, advancing selector to {}", this, selection.sstables.size(),
                    _selector_position);

            readers = boost::copy_range<std::vector<flat_mutation_reader>>(selection.sstables
                    | boost::adaptors::filtered([this] (auto& sst) { return _read_sstable_gens.emplace(sst->generation()).second; })
                    | boost::adaptors::transformed([this] (auto& sst) { return this->create_reader(sst); }));
        } while (!_selector_position.is_max() && readers.empty() && (!pos || dht::ring_position_tri_compare(*_s, *pos, _selector_position) >= 0));

        tlogger.trace("incremental_reader_selector {}: created {} new readers", this, readers.size());

        // prevents sstable_set::incremental_selector::_current_sstables from holding reference to
        // sstables when done selecting.
        if (_selector_position.is_max()) {
            _selector.reset();
        }

        return readers;
    }

    virtual std::vector<flat_mutation_reader> fast_forward_to(const dht::partition_range& pr, db::timeout_clock::time_point timeout) override {
        _pr = &pr;

        auto pos = dht::ring_position_view::for_range_start(*_pr);
        if (dht::ring_position_tri_compare(*_s, pos, _selector_position) >= 0) {
            return create_new_readers(pos);
        }

        return {};
    }
};

static flat_mutation_reader
create_single_key_sstable_reader(column_family* cf,
                                 schema_ptr schema,
                                 reader_permit permit,
                                 lw_shared_ptr<sstables::sstable_set> sstables,
                                 utils::estimated_histogram& sstable_histogram,
                                 const dht::partition_range& pr, // must be singular
                                 const query::partition_slice& slice,
                                 const io_priority_class& pc,
                                 tracing::trace_state_ptr trace_state,
                                 streamed_mutation::forwarding fwd,
                                 mutation_reader::forwarding fwd_mr)
{
    auto key = sstables::key::from_partition_key(*schema, *pr.start()->value().key());
    auto readers = boost::copy_range<std::vector<flat_mutation_reader>>(
        filter_sstable_for_reader(sstables->select(pr), *cf, schema, pr, key, slice)
        | boost::adaptors::transformed([&] (const sstables::shared_sstable& sstable) {
            tracing::trace(trace_state, "Reading key {} from sstable {}", pr, seastar::value_of([&sstable] { return sstable->get_filename(); }));
            return sstable->read_row_flat(schema, permit, pr.start()->value(), slice, pc, trace_state, fwd);
        })
    );
    if (readers.empty()) {
        return make_empty_flat_reader(schema);
    }
    sstable_histogram.add(readers.size());
    return make_combined_reader(schema, std::move(readers), fwd, fwd_mr);
}

flat_mutation_reader make_range_sstable_reader(schema_ptr s,
        reader_permit permit,
        lw_shared_ptr<sstables::sstable_set> sstables,
        const dht::partition_range& pr,
        const query::partition_slice& slice,
        const io_priority_class& pc,
        tracing::trace_state_ptr trace_state,
        streamed_mutation::forwarding fwd,
        mutation_reader::forwarding fwd_mr,
        sstables::read_monitor_generator& monitor_generator)
{
    auto reader_factory_fn = [s, permit, &slice, &pc, trace_state, fwd, fwd_mr, &monitor_generator]
            (sstables::shared_sstable& sst, const dht::partition_range& pr) mutable {
        return sst->read_range_rows_flat(s, permit, pr, slice, pc, trace_state, fwd, fwd_mr, monitor_generator(sst));
    };
    return make_combined_reader(s, std::make_unique<incremental_reader_selector>(s,
                    std::move(sstables),
                    pr,
                    std::move(trace_state),
                    std::move(reader_factory_fn)),
            fwd,
            fwd_mr);
}

flat_mutation_reader
table::make_sstable_reader(schema_ptr s,
                                   lw_shared_ptr<sstables::sstable_set> sstables,
                                   const dht::partition_range& pr,
                                   const query::partition_slice& slice,
                                   const io_priority_class& pc,
                                   tracing::trace_state_ptr trace_state,
                                   streamed_mutation::forwarding fwd,
                                   mutation_reader::forwarding fwd_mr) const {
    auto* semaphore = service::get_local_streaming_read_priority().id() == pc.id()
        ? _config.streaming_read_concurrency_semaphore
        : _config.read_concurrency_semaphore;

    // CAVEAT: if make_sstable_reader() is called on a single partition
    // we want to optimize and read exactly this partition. As a
    // consequence, fast_forward_to() will *NOT* work on the result,
    // regardless of what the fwd_mr parameter says.
    auto ms = [&] () -> mutation_source {
        if (pr.is_singular() && pr.start()->value().has_key()) {
            const dht::ring_position& pos = pr.start()->value();
            if (dht::shard_of(*s, pos.token()) != engine().cpu_id()) {
                return mutation_source([] (
                        schema_ptr s,
                        reader_permit permit,
                        const dht::partition_range& pr,
                        const query::partition_slice& slice,
                        const io_priority_class& pc,
                        tracing::trace_state_ptr trace_state,
                        streamed_mutation::forwarding fwd,
                        mutation_reader::forwarding fwd_mr) {
                    return make_empty_flat_reader(s); // range doesn't belong to this shard
                });
            }

            return mutation_source([semaphore, this, sstables=std::move(sstables)] (
                    schema_ptr s,
                    reader_permit permit,
                    const dht::partition_range& pr,
                    const query::partition_slice& slice,
                    const io_priority_class& pc,
                    tracing::trace_state_ptr trace_state,
                    streamed_mutation::forwarding fwd,
                    mutation_reader::forwarding fwd_mr) {
                return create_single_key_sstable_reader(const_cast<column_family*>(this), std::move(s), std::move(permit), std::move(sstables),
                        _stats.estimated_sstable_per_read, pr, slice, pc, std::move(trace_state), fwd, fwd_mr);
            });
        } else {
            return mutation_source([semaphore, sstables=std::move(sstables)] (
                    schema_ptr s,
                    reader_permit permit,
                    const dht::partition_range& pr,
                    const query::partition_slice& slice,
                    const io_priority_class& pc,
                    tracing::trace_state_ptr trace_state,
                    streamed_mutation::forwarding fwd,
                    mutation_reader::forwarding fwd_mr) {
                return make_local_shard_sstable_reader(std::move(s), std::move(permit), std::move(sstables), pr, slice, pc,
                        std::move(trace_state), fwd, fwd_mr);
            });
        }
    }();

    if (semaphore) {
        return make_restricted_flat_reader(*semaphore, std::move(ms), std::move(s), pr, slice, pc, std::move(trace_state), fwd, fwd_mr);
    } else {
        return ms.make_reader(std::move(s), no_reader_permit(), pr, slice, pc, std::move(trace_state), fwd, fwd_mr);
    }
}

// Exposed for testing, not performance critical.
future<table::const_mutation_partition_ptr>
table::find_partition(schema_ptr s, const dht::decorated_key& key) const {
    return do_with(dht::partition_range::make_singular(key), [s = std::move(s), this] (auto& range) {
        return do_with(this->make_reader(s, range), [s] (flat_mutation_reader& reader) {
            return read_mutation_from_flat_mutation_reader(reader, db::no_timeout).then([] (mutation_opt&& mo) -> std::unique_ptr<const mutation_partition> {
                if (!mo) {
                    return {};
                }
                return std::make_unique<const mutation_partition>(std::move(mo->partition()));
            });
        });
    });
}

future<table::const_mutation_partition_ptr>
table::find_partition_slow(schema_ptr s, const partition_key& key) const {
    return find_partition(s, dht::decorate_key(*s, key));
}

future<table::const_row_ptr>
table::find_row(schema_ptr s, const dht::decorated_key& partition_key, clustering_key clustering_key) const {
    return find_partition(s, partition_key).then([clustering_key = std::move(clustering_key), s] (const_mutation_partition_ptr p) {
        if (!p) {
            return make_ready_future<const_row_ptr>();
        }
        auto r = p->find_row(*s, clustering_key);
        if (r) {
            // FIXME: remove copy if only one data source
            return make_ready_future<const_row_ptr>(std::make_unique<row>(*s, column_kind::regular_column, *r));
        } else {
            return make_ready_future<const_row_ptr>();
        }
    });
}

flat_mutation_reader
table::make_reader(schema_ptr s,
                           const dht::partition_range& range,
                           const query::partition_slice& slice,
                           const io_priority_class& pc,
                           tracing::trace_state_ptr trace_state,
                           streamed_mutation::forwarding fwd,
                           mutation_reader::forwarding fwd_mr) const {
    if (_virtual_reader) {
        return (*_virtual_reader).make_reader(s, no_reader_permit(), range, slice, pc, trace_state, fwd, fwd_mr);
    }

    std::vector<flat_mutation_reader> readers;
    readers.reserve(_memtables->size() + 1);

    // We're assuming that cache and memtables are both read atomically
    // for single-key queries, so we don't need to special case memtable
    // undergoing a move to cache. At any given point in time between
    // deferring points the sum of data in memtable and cache is coherent. If
    // single-key queries for each data source were performed across deferring
    // points, it would be possible that partitions which are ahead of the
    // memtable cursor would be placed behind the cache cursor, resulting in
    // those partitions being missing in the combined reader.
    //
    // We need to handle this in range queries though, as they are always
    // deferring. scanning_reader from memtable.cc is falling back to reading
    // the sstable when memtable is flushed. After memtable is moved to cache,
    // new readers will no longer use the old memtable, but until then
    // performance may suffer. We should fix this when we add support for
    // range queries in cache, so that scans can always be satisfied form
    // memtable and cache only, as long as data is not evicted.
    //
    // https://github.com/scylladb/scylla/issues/309
    // https://github.com/scylladb/scylla/issues/185

    for (auto&& mt : *_memtables) {
        readers.emplace_back(mt->make_flat_reader(s, range, slice, pc, trace_state, fwd, fwd_mr));
    }

    if (_config.enable_cache && !slice.options.contains(query::partition_slice::option::bypass_cache)) {
        readers.emplace_back(_cache.make_reader(s, range, slice, pc, std::move(trace_state), fwd, fwd_mr));
    } else {
        readers.emplace_back(make_sstable_reader(s, _sstables, range, slice, pc, std::move(trace_state), fwd, fwd_mr));
    }

    auto comb_reader = make_combined_reader(s, std::move(readers), fwd, fwd_mr);
    if (_config.data_listeners && !_config.data_listeners->empty()) {
        return _config.data_listeners->on_read(s, range, slice, std::move(comb_reader));
    } else {
        return comb_reader;
    }
}

sstables::shared_sstable table::make_streaming_sstable_for_write(std::optional<sstring> subdir) {
    sstring dir = _config.datadir;
    if (subdir) {
        dir += "/" + *subdir;
    }
    auto newtab = make_sstable(dir);
    tlogger.debug("Created sstable for streaming: ks={}, cf={}, dir={}", schema()->ks_name(), schema()->cf_name(), dir);
    return newtab;
}

flat_mutation_reader
table::make_streaming_reader(schema_ptr s,
                           const dht::partition_range_vector& ranges) const {
    auto& slice = s->full_slice();
    auto& pc = service::get_local_streaming_read_priority();

    auto source = mutation_source([this] (schema_ptr s, reader_permit, const dht::partition_range& range, const query::partition_slice& slice,
                                      const io_priority_class& pc, tracing::trace_state_ptr trace_state, streamed_mutation::forwarding fwd, mutation_reader::forwarding fwd_mr) {
        std::vector<flat_mutation_reader> readers;
        readers.reserve(_memtables->size() + 1);
        for (auto&& mt : *_memtables) {
            readers.emplace_back(mt->make_flat_reader(s, range, slice, pc, trace_state, fwd, fwd_mr));
        }
        readers.emplace_back(make_sstable_reader(s, _sstables, range, slice, pc, std::move(trace_state), fwd, fwd_mr));
        return make_combined_reader(s, std::move(readers), fwd, fwd_mr);
    });

    return make_flat_multi_range_reader(s, std::move(source), ranges, slice, pc, nullptr, mutation_reader::forwarding::no);
}

flat_mutation_reader table::make_streaming_reader(schema_ptr schema, const dht::partition_range& range,
        const query::partition_slice& slice, mutation_reader::forwarding fwd_mr) const {
    const auto& pc = service::get_local_streaming_read_priority();
    auto trace_state = tracing::trace_state_ptr();
    const auto fwd = streamed_mutation::forwarding::no;

    std::vector<flat_mutation_reader> readers;
    readers.reserve(_memtables->size() + 1);
    for (auto&& mt : *_memtables) {
        readers.emplace_back(mt->make_flat_reader(schema, range, slice, pc, trace_state, fwd, fwd_mr));
    }
    readers.emplace_back(make_sstable_reader(schema, _sstables, range, slice, pc, std::move(trace_state), fwd, fwd_mr));
    return make_combined_reader(std::move(schema), std::move(readers), fwd, fwd_mr);
}

future<std::vector<locked_cell>> table::lock_counter_cells(const mutation& m, db::timeout_clock::time_point timeout) {
    assert(m.schema() == _counter_cell_locks->schema());
    return _counter_cell_locks->lock_cells(m.decorated_key(), partition_cells_range(m.partition()), timeout);
}

// Not performance critical. Currently used for testing only.
future<bool>
table::for_all_partitions_slow(schema_ptr s, std::function<bool (const dht::decorated_key&, const mutation_partition&)> func) const {
    struct iteration_state {
        flat_mutation_reader reader;
        std::function<bool (const dht::decorated_key&, const mutation_partition&)> func;
        bool ok = true;
        bool empty = false;
    public:
        bool done() const { return !ok || empty; }
        iteration_state(schema_ptr s, const column_family& cf, std::function<bool (const dht::decorated_key&, const mutation_partition&)>&& func)
            : reader(cf.make_reader(std::move(s)))
            , func(std::move(func))
        { }
    };

    return do_with(iteration_state(std::move(s), *this, std::move(func)), [] (iteration_state& is) {
        return do_until([&is] { return is.done(); }, [&is] {
            return read_mutation_from_flat_mutation_reader(is.reader, db::no_timeout).then([&is](mutation_opt&& mo) {
                if (!mo) {
                    is.empty = true;
                } else {
                    is.ok = is.func(mo->decorated_key(), mo->partition());
                }
            });
        }).then([&is] {
            return is.ok;
        });
    });
}

static bool belongs_to_current_shard(const std::vector<shard_id>& shards) {
    return boost::find(shards, engine().cpu_id()) != shards.end();
}

static bool belongs_to_other_shard(const std::vector<shard_id>& shards) {
    return shards.size() != size_t(belongs_to_current_shard(shards));
}

flat_mutation_reader make_local_shard_sstable_reader(schema_ptr s,
        reader_permit permit,
        lw_shared_ptr<sstables::sstable_set> sstables,
        const dht::partition_range& pr,
        const query::partition_slice& slice,
        const io_priority_class& pc,
        tracing::trace_state_ptr trace_state,
        streamed_mutation::forwarding fwd,
        mutation_reader::forwarding fwd_mr,
        sstables::read_monitor_generator& monitor_generator)
{
    auto reader_factory_fn = [s, permit, &slice, &pc, trace_state, fwd, fwd_mr, &monitor_generator]
            (sstables::shared_sstable& sst, const dht::partition_range& pr) mutable {
        flat_mutation_reader reader = sst->read_range_rows_flat(s, permit, pr, slice, pc,
                trace_state, fwd, fwd_mr, monitor_generator(sst));
        if (sst->is_shared()) {
            auto filter = [&s = *s](const dht::decorated_key& dk) -> bool {
                return dht::shard_of(s, dk.token()) == engine().cpu_id();
            };
            reader = make_filtering_reader(std::move(reader), std::move(filter));
        }
        return reader;
    };
    return make_combined_reader(s, std::make_unique<incremental_reader_selector>(s,
                    std::move(sstables),
                    pr,
                    std::move(trace_state),
                    std::move(reader_factory_fn)),
            fwd,
            fwd_mr);
}

sstables::shared_sstable table::make_sstable(sstring dir, int64_t generation, sstables::sstable_version_types v, sstables::sstable_format_types f,
        io_error_handler_gen error_handler_gen) {
    return get_sstables_manager().make_sstable(_schema, dir, generation, v, f, gc_clock::now(), error_handler_gen);
}

sstables::shared_sstable table::make_sstable(sstring dir, int64_t generation,
        sstables::sstable_version_types v, sstables::sstable_format_types f) {
    return get_sstables_manager().make_sstable(_schema, dir, generation, v, f);
}

sstables::shared_sstable table::make_sstable(sstring dir) {
    return make_sstable(dir, calculate_generation_for_new_table(),
                        get_highest_supported_format(), sstables::sstable::format_types::big);
}

sstables::shared_sstable table::make_sstable() {
    return make_sstable(_config.datadir);
}

future<sstables::shared_sstable>
table::open_sstable(sstables::foreign_sstable_open_info info, sstring dir, int64_t generation,
        sstables::sstable::version_types v, sstables::sstable::format_types f) {
    auto sst = make_sstable(dir, generation, v, f);
    if (!belongs_to_current_shard(info.owners)) {
        tlogger.debug("sstable {} not relevant for this shard, ignoring", sst->get_filename());
        return make_ready_future<sstables::shared_sstable>();
    }
    if (!belongs_to_other_shard(info.owners)) {
        sst->set_unshared();
    }
    return sst->load(std::move(info)).then([this, sst] () mutable {
        if (schema()->is_counter() && !sst->has_scylla_component()) {
            auto error = "Reading non-Scylla SSTables containing counters is not supported.";
            if (_config.enable_dangerous_direct_import_of_cassandra_counters) {
                tlogger.info("{} But trying to continue on user's request", error);
            } else {
                auto e = std::runtime_error(fmt::format(FMT_STRING("{} Use sstableloader instead"), error));
                return make_exception_future<sstables::shared_sstable>(std::move(e));
            }
        }
        return make_ready_future<sstables::shared_sstable>(std::move(sst));
    });
}

void table::load_sstable(sstables::shared_sstable& sst, bool reset_level) {
    auto& shards = sst->get_shards_for_this_sstable();
    if (belongs_to_other_shard(shards)) {
        // If we're here, this sstable is shared by this and other
        // shard(s). Shared sstables cannot be deleted until all
        // shards compacted them, so to reduce disk space usage we
        // want to start splitting them now.
        // However, we need to delay this compaction until we read all
        // the sstables belonging to this CF, because we need all of
        // them to know which tombstones we can drop, and what
        // generation number is free.
        _sstables_need_rewrite.emplace(sst->generation(), sst);
    }
    if (reset_level) {
        // When loading a migrated sstable, set level to 0 because
        // it may overlap with existing tables in levels > 0.
        // This step is optional, because even if we didn't do this
        // scylla would detect the overlap, and bring back some of
        // the sstables to level 0.
        sst->set_sstable_level(0);
    }
    add_sstable(sst, std::move(shards));
}

void table::update_stats_for_new_sstable(uint64_t disk_space_used_by_sstable, const std::vector<unsigned>& shards_for_the_sstable) noexcept {
    assert(!shards_for_the_sstable.empty());
    if (*boost::min_element(shards_for_the_sstable) == engine().cpu_id()) {
        _stats.live_disk_space_used += disk_space_used_by_sstable;
        _stats.total_disk_space_used += disk_space_used_by_sstable;
        _stats.live_sstable_count++;
    }
}

inline void table::add_sstable_to_backlog_tracker(compaction_backlog_tracker& tracker, sstables::shared_sstable sstable) {
    // Don't add sstables that belong to more than one shard to the table's backlog tracker
    // given that such sstables are supposed to be tracked only by resharding's own tracker.
    if (!sstable->is_shared()) {
        tracker.add_sstable(sstable);
    }
}

void table::add_sstable(sstables::shared_sstable sstable, const std::vector<unsigned>& shards_for_the_sstable) {
    // allow in-progress reads to continue using old list
    auto new_sstables = make_lw_shared(*_sstables);
    new_sstables->insert(sstable);
    _sstables = std::move(new_sstables);
    update_stats_for_new_sstable(sstable->bytes_on_disk(), shards_for_the_sstable);
    if (sstable->requires_view_building()) {
        _sstables_staging.emplace(sstable->generation(), sstable);
    } else {
        add_sstable_to_backlog_tracker(_compaction_strategy.get_backlog_tracker(), sstable);
    }
}

future<>
table::add_sstable_and_update_cache(sstables::shared_sstable sst) {
    return get_row_cache().invalidate([this, sst] () noexcept {
        // FIXME: this is not really noexcept, but we need to provide strong exception guarantees.
        // atomically load all opened sstables into column family.
        add_sstable(sst, {engine().cpu_id()});
        trigger_compaction();
    }, dht::partition_range::make({sst->get_first_decorated_key(), true}, {sst->get_last_decorated_key(), true}));
}

future<>
table::update_cache(lw_shared_ptr<memtable> m, sstables::shared_sstable sst) {
    auto adder = [this, m, sst] {
        auto newtab_ms = sst->as_mutation_source();
        add_sstable(sst, {engine().cpu_id()});
        m->mark_flushed(std::move(newtab_ms));
        try_trigger_compaction();
    };
    if (_config.enable_cache) {
        return _cache.update(adder, *m);
    } else {
        adder();
        return m->clear_gently();
    }
}

// Handles permit management only, used for situations where we don't want to inform
// the compaction manager about backlogs (i.e., tests)
class permit_monitor : public sstables::write_monitor {
    sstable_write_permit _permit;
public:
    permit_monitor(sstable_write_permit&& permit)
            : _permit(std::move(permit)) {
    }

    virtual void on_write_started(const sstables::writer_offset_tracker& t) override { }
    virtual void on_data_write_completed() override {
        // We need to start a flush before the current one finishes, otherwise
        // we'll have a period without significant disk activity when the current
        // SSTable is being sealed, the caches are being updated, etc. To do that,
        // we ensure the permit doesn't outlive this continuation.
        _permit = sstable_write_permit::unconditional();
    }
    virtual void on_write_completed() override { }
    virtual void on_flush_completed() override { }
};

// Handles all tasks related to sstable writing: permit management, compaction backlog updates, etc
class database_sstable_write_monitor : public permit_monitor, public backlog_write_progress_manager {
    sstables::shared_sstable _sst;
    compaction_manager& _compaction_manager;
    sstables::compaction_strategy& _compaction_strategy;
    const sstables::writer_offset_tracker* _tracker = nullptr;
    uint64_t _progress_seen = 0;
    api::timestamp_type _maximum_timestamp;
public:
    database_sstable_write_monitor(sstable_write_permit&& permit, sstables::shared_sstable sst, compaction_manager& manager,
                                   sstables::compaction_strategy& strategy, api::timestamp_type max_timestamp)
            : permit_monitor(std::move(permit))
            , _sst(std::move(sst))
            , _compaction_manager(manager)
            , _compaction_strategy(strategy)
            , _maximum_timestamp(max_timestamp)
    {}

    virtual void on_write_started(const sstables::writer_offset_tracker& t) override {
        _tracker = &t;
        _compaction_strategy.get_backlog_tracker().register_partially_written_sstable(_sst, *this);
    }

    virtual void on_data_write_completed() override {
        permit_monitor::on_data_write_completed();
        _progress_seen = _tracker->offset;
        _tracker = nullptr;
    }

    void write_failed() {
        _compaction_strategy.get_backlog_tracker().revert_charges(_sst);
    }

    virtual uint64_t written() const override {
        if (_tracker) {
            return _tracker->offset;
        }
        return _progress_seen;
    }

    api::timestamp_type maximum_timestamp() const override {
        return _maximum_timestamp;
    }

    unsigned level() const override {
        return 0;
    }
};

future<>
table::seal_active_streaming_memtable_immediate(flush_permit&& permit) {
  return with_scheduling_group(_config.streaming_scheduling_group, [this, permit = std::move(permit)] () mutable {
    auto old = _streaming_memtables->back();
    if (old->empty()) {
        return make_ready_future<>();
    }
    _streaming_memtables->add_memtable();
    _streaming_memtables->erase(old);

    tlogger.debug("Sealing streaming memtable of {}.{}, partitions: {}, occupancy: {}", _schema->ks_name(), _schema->cf_name(), old->partition_count(), old->occupancy());

    auto guard = _streaming_flush_phaser.start();
    return with_gate(_streaming_flush_gate, [this, old, permit = std::move(permit)] () mutable {
        return with_lock(_sstables_lock.for_read(), [this, old, permit = std::move(permit)] () mutable {
            auto newtab = make_sstable();

            newtab->set_unshared();

            tlogger.debug("Flushing to {}", newtab->get_filename());

            // This is somewhat similar to the main memtable flush, but with important differences.
            //
            // The first difference, is that we don't keep aggregate collectd statistics about this one.
            // If we ever need to, we'll keep them separate statistics, but we don't want to polute the
            // main stats about memtables with streaming memtables.
            //
            // Lastly, we don't have any commitlog RP to update, and we don't need to deal manipulate the
            // memtable list, since this memtable was not available for reading up until this point.
            auto fp = permit.release_sstable_write_permit();
            database_sstable_write_monitor monitor(std::move(fp), newtab, _compaction_manager, _compaction_strategy, old->get_max_timestamp());
            return do_with(std::move(monitor), [this, newtab, old, permit = std::move(permit)] (auto& monitor) mutable {
                auto&& priority = service::get_local_streaming_write_priority();
                return write_memtable_to_sstable(*old, newtab, monitor, incremental_backups_enabled(), priority, false).then([this, newtab, old] {
                    return newtab->open_data();
                }).then([this, old, newtab] () {
                    return with_scheduling_group(_config.memtable_to_cache_scheduling_group, [this, newtab, old] {
                      auto adder = [this, newtab] {
                          add_sstable(newtab, {engine().cpu_id()});
                          try_trigger_compaction();
                          tlogger.debug("Flushing to {} done", newtab->get_filename());
                      };
                      if (_config.enable_cache) {
                        return _cache.update_invalidating(adder, *old);
                      } else {
                        adder();
                        return old->clear_gently();
                      }
                    });
                }).handle_exception([old, permit = std::move(permit), &monitor, newtab] (auto ep) {
                    monitor.write_failed();
                    newtab->mark_for_deletion();
                    tlogger.error("failed to write streamed sstable: {}", ep);
                    return make_exception_future<>(ep);
                });
            });
            // We will also not have any retry logic. If we fail here, we'll fail the streaming and let
            // the upper layers know. They can then apply any logic they want here.
        });
    }).finally([guard = std::move(guard)] { });
  });
}

future<> table::seal_active_streaming_memtable_big(streaming_memtable_big& smb, flush_permit&& permit) {
  return with_scheduling_group(_config.streaming_scheduling_group, [this, &smb, permit = std::move(permit)] () mutable {
    auto old = smb.memtables->back();
    if (old->empty()) {
        return make_ready_future<>();
    }
    smb.memtables->add_memtable();
    smb.memtables->erase(old);
    return with_gate(_streaming_flush_gate, [this, old, &smb, permit = std::move(permit)] () mutable {
        return with_gate(smb.flush_in_progress, [this, old, &smb, permit = std::move(permit)] () mutable {
            return with_lock(_sstables_lock.for_read(), [this, old, &smb, permit = std::move(permit)] () mutable {
                auto newtab = make_sstable();

                newtab->set_unshared();

                auto fp = permit.release_sstable_write_permit();
                auto monitor = std::make_unique<database_sstable_write_monitor>(std::move(fp), newtab, _compaction_manager, _compaction_strategy, old->get_max_timestamp());
                auto&& priority = service::get_local_streaming_write_priority();
                auto fut = write_memtable_to_sstable(*old, newtab, *monitor, incremental_backups_enabled(), priority, true);
                return fut.then_wrapped([this, newtab, old, &smb, permit = std::move(permit), monitor = std::move(monitor)] (future<> f) mutable {
                    if (!f.failed()) {
                        smb.sstables.push_back(monitored_sstable{std::move(monitor), newtab});
                        return make_ready_future<>();
                    } else {
                        monitor->write_failed();
                        newtab->mark_for_deletion();
                        auto ep = f.get_exception();
                        tlogger.error("failed to write streamed sstable: {}", ep);
                        return make_exception_future<>(ep);
                    }
                });
            });
        });
    });
  });
}

future<>
table::seal_active_memtable(flush_permit&& permit) {
    auto old = _memtables->back();
    tlogger.debug("Sealing active memtable of {}.{}, partitions: {}, occupancy: {}", _schema->ks_name(), _schema->cf_name(), old->partition_count(), old->occupancy());

    if (old->empty()) {
        tlogger.debug("Memtable is empty");
        return _flush_barrier.advance_and_await();
    }
    _memtables->add_memtable();
    _stats.memtable_switch_count++;
    // This will set evictable occupancy of the old memtable region to zero, so that
    // this region is considered last for flushing by dirty_memory_manager::flush_when_needed().
    // If we don't do that, the flusher may keep picking up this memtable list for flushing after
    // the permit is released even though there is not much to flush in the active memtable of this list.
    old->region().ground_evictable_occupancy();
    auto previous_flush = _flush_barrier.advance_and_await();
    auto op = _flush_barrier.start();

    auto memtable_size = old->occupancy().total_space();

    _stats.pending_flushes++;
    _config.cf_stats->pending_memtables_flushes_count++;
    _config.cf_stats->pending_memtables_flushes_bytes += memtable_size;

    return do_with(std::move(permit), [this, old] (auto& permit) {
        return repeat([this, old, &permit] () mutable {
            auto sstable_write_permit = permit.release_sstable_write_permit();
            return with_lock(_sstables_lock.for_read(), [this, old, sstable_write_permit = std::move(sstable_write_permit)] () mutable {
                return this->try_flush_memtable_to_sstable(old, std::move(sstable_write_permit));
            }).then([this, &permit] (auto should_stop) mutable {
                if (should_stop) {
                    return make_ready_future<stop_iteration>(should_stop);
                }
                return sleep(10s).then([this, &permit] () mutable {
                    return std::move(permit).reacquire_sstable_write_permit().then([this, &permit] (auto new_permit) mutable {
                        permit = std::move(new_permit);
                        return make_ready_future<stop_iteration>(stop_iteration::no);
                    });
                });
            });
        });
    }).then([this, memtable_size, old, op = std::move(op), previous_flush = std::move(previous_flush)] () mutable {
        _stats.pending_flushes--;
        _config.cf_stats->pending_memtables_flushes_count--;
        _config.cf_stats->pending_memtables_flushes_bytes -= memtable_size;

        if (_commitlog) {
            _commitlog->discard_completed_segments(_schema->id(), old->rp_set());
        }
        return previous_flush.finally([op = std::move(op)] { });
    });
    // FIXME: release commit log
    // FIXME: provide back-pressure to upper layers
}

future<stop_iteration>
table::try_flush_memtable_to_sstable(lw_shared_ptr<memtable> old, sstable_write_permit&& permit) {
  return with_scheduling_group(_config.memtable_scheduling_group, [this, old = std::move(old), permit = std::move(permit)] () mutable {
    auto newtab = make_sstable();

    newtab->set_unshared();
    tlogger.debug("Flushing to {}", newtab->get_filename());
    // Note that due to our sharded architecture, it is possible that
    // in the face of a value change some shards will backup sstables
    // while others won't.
    //
    // This is, in theory, possible to mitigate through a rwlock.
    // However, this doesn't differ from the situation where all tables
    // are coming from a single shard and the toggle happens in the
    // middle of them.
    //
    // The code as is guarantees that we'll never partially backup a
    // single sstable, so that is enough of a guarantee.
    database_sstable_write_monitor monitor(std::move(permit), newtab, _compaction_manager, _compaction_strategy, old->get_max_timestamp());
    return do_with(std::move(monitor), [this, old, newtab] (auto& monitor) {
        auto&& priority = service::get_local_memtable_flush_priority();
        auto f = write_memtable_to_sstable(*old, newtab, monitor, incremental_backups_enabled(), priority, false);
        // Switch back to default scheduling group for post-flush actions, to avoid them being staved by the memtable flush
        // controller. Cache update does not affect the input of the memtable cpu controller, so it can be subject to
        // priority inversion.
        return with_scheduling_group(default_scheduling_group(), [this, &monitor, old = std::move(old), newtab = std::move(newtab), f = std::move(f)] () mutable {
            return f.then([this, newtab, old, &monitor] {
                return newtab->open_data().then([this, old, newtab] () {
                    tlogger.debug("Flushing to {} done", newtab->get_filename());
                    return with_scheduling_group(_config.memtable_to_cache_scheduling_group, [this, old, newtab] {
                        return update_cache(old, newtab);
                    });
                }).then([this, old, newtab] () noexcept {
                    _memtables->erase(old);
                    tlogger.debug("Memtable for {} replaced", newtab->get_filename());
                    return stop_iteration::yes;
                });
            }).handle_exception([this, old, newtab, &monitor] (auto e) {
                monitor.write_failed();
                newtab->mark_for_deletion();
                _config.cf_stats->failed_memtables_flushes_count++;
                tlogger.error("failed to write sstable {}: {}", newtab->get_filename(), e);
                // If we failed this write we will try the write again and that will create a new flush reader
                // that will decrease dirty memory again. So we need to reset the accounting.
                old->revert_flushed_memory();
                return stop_iteration(_async_gate.is_closed());
            });
        });
    });
  });
}

void
table::start() {
    // FIXME: add option to disable automatic compaction.
    start_compaction();
}

future<>
table::stop() {
    if (_async_gate.is_closed()) {
        return make_ready_future<>();
    }
    return _async_gate.close().then([this] {
        return when_all(await_pending_writes(), await_pending_reads(), await_pending_streams()).discard_result().finally([this] {
            return when_all(_memtables->request_flush(), _streaming_memtables->request_flush()).discard_result().finally([this] {
                return _compaction_manager.remove(this).then([this] {
                    // Nest, instead of using when_all, so we don't lose any exceptions.
                    return _streaming_flush_gate.close();
                }).then([this] {
                    return _sstable_deletion_gate.close();
                });
            });
        });
    });
}

future<std::vector<sstables::entry_descriptor>>
table::reshuffle_sstables(std::set<int64_t> all_generations, int64_t start) {
    struct work {
        int64_t current_gen;
        std::set<int64_t> all_generations; // Stores generation of all live sstables in the system.
        std::map<int64_t, sstables::shared_sstable> sstables;
        std::unordered_map<int64_t, sstables::entry_descriptor> descriptors;
        std::vector<sstables::entry_descriptor> reshuffled;
        work(int64_t start, std::set<int64_t> gens)
            : current_gen(start ? start : 1)
            , all_generations(gens) {}
    };

    return do_with(work(start, std::move(all_generations)), [this] (work& work) {
        tlogger.info("Reshuffling SSTables in {}...", _config.datadir);
        return lister::scan_dir(_config.datadir, { directory_entry_type::regular }, [this, &work] (fs::path parent_dir, directory_entry de) {
            auto comps = sstables::entry_descriptor::make_descriptor(parent_dir.native(), de.name);
            if (comps.component != component_type::TOC) {
                return make_ready_future<>();
            }
            // Skip generations that were already loaded by Scylla at a previous stage.
            if (work.all_generations.count(comps.generation) != 0) {
                return make_ready_future<>();
            }
            auto sst = make_sstable(_config.datadir, comps.generation, comps.version, comps.format);
            work.sstables.emplace(comps.generation, std::move(sst));
            work.descriptors.emplace(comps.generation, std::move(comps));
            // FIXME: This is the only place in which we actually issue disk activity aside from
            // directory metadata operations.
            //
            // But without the TOC information, we don't know which files we should link.
            // The alternative to that would be to change create link to try creating a
            // link for all possible files and handling the failures gracefuly, but that's not
            // exactly fast either.
            //
            // Those SSTables are not known by anyone in the system. So we don't have any kind of
            // object describing them. There isn't too much of a choice.
            return work.sstables[comps.generation]->read_toc();
        }, &manifest_json_filter).then([&work] {
            // Note: cannot be parallel because we will be shuffling things around at this stage. Can't race.
            return do_for_each(work.sstables, [&work] (auto& pair) {
                auto&& comps = std::move(work.descriptors.at(pair.first));
                comps.generation = work.current_gen;
                work.reshuffled.push_back(std::move(comps));

                if (pair.first == work.current_gen) {
                    ++work.current_gen;
                    return make_ready_future<>();
                }
                return pair.second->set_generation(work.current_gen++);
            });
        }).then([&work] {
            return make_ready_future<std::vector<sstables::entry_descriptor>>(std::move(work.reshuffled));
        });
    });
}

void table::set_metrics() {
    auto cf = column_family_label(_schema->cf_name());
    auto ks = keyspace_label(_schema->ks_name());
    namespace ms = seastar::metrics;
    if (_config.enable_metrics_reporting) {
        _metrics.add_group("column_family", {
                ms::make_derive("memtable_switch", ms::description("Number of times flush has resulted in the memtable being switched out"), _stats.memtable_switch_count)(cf)(ks),
                ms::make_counter("memtable_partition_writes", [this] () { return _stats.memtable_partition_insertions + _stats.memtable_partition_hits; }, ms::description("Number of write operations performed on partitions in memtables"))(cf)(ks),
                ms::make_counter("memtable_partition_hits", _stats.memtable_partition_hits, ms::description("Number of times a write operation was issued on an existing partition in memtables"))(cf)(ks),
                ms::make_counter("memtable_row_writes", _stats.memtable_app_stats.row_writes, ms::description("Number of row writes performed in memtables"))(cf)(ks),
                ms::make_counter("memtable_row_hits", _stats.memtable_app_stats.row_hits, ms::description("Number of rows overwritten by write operations in memtables"))(cf)(ks),
                ms::make_gauge("pending_tasks", ms::description("Estimated number of tasks pending for this column family"), _stats.pending_flushes)(cf)(ks),
                ms::make_gauge("live_disk_space", ms::description("Live disk space used"), _stats.live_disk_space_used)(cf)(ks),
                ms::make_gauge("total_disk_space", ms::description("Total disk space used"), _stats.total_disk_space_used)(cf)(ks),
                ms::make_gauge("live_sstable", ms::description("Live sstable count"), _stats.live_sstable_count)(cf)(ks),
                ms::make_gauge("pending_compaction", ms::description("Estimated number of compactions pending for this column family"), _stats.pending_compactions)(cf)(ks)
        });

        // Metrics related to row locking
        auto add_row_lock_metrics = [this, ks, cf] (row_locker::single_lock_stats& stats, sstring stat_name) {
            _metrics.add_group("column_family", {
                ms::make_total_operations(format("row_lock_{}_acquisitions", stat_name), stats.lock_acquisitions, ms::description(format("Row lock acquisitions for {} lock", stat_name)))(cf)(ks),
                ms::make_queue_length(format("row_lock_{}_operations_currently_waiting_for_lock", stat_name), stats.operations_currently_waiting_for_lock, ms::description(format("Operations currently waiting for {} lock", stat_name)))(cf)(ks),
                ms::make_histogram(format("row_lock_{}_waiting_time", stat_name), ms::description(format("Histogram representing time that operations spent on waiting for {} lock", stat_name)),
                        [&stats] {return stats.estimated_waiting_for_lock.get_histogram(std::chrono::microseconds(100));})(cf)(ks)
            });
        };
        add_row_lock_metrics(_row_locker_stats.exclusive_row, "exclusive_row");
        add_row_lock_metrics(_row_locker_stats.shared_row, "shared_row");
        add_row_lock_metrics(_row_locker_stats.exclusive_partition, "exclusive_partition");
        add_row_lock_metrics(_row_locker_stats.shared_partition, "shared_partition");

        // View metrics are created only for base tables, so there's no point in adding them to views (which cannot act as base tables for other views)
        if (!_schema->is_view()) {
            _view_stats.register_stats();
        }

        if (_schema->ks_name() != db::system_keyspace::NAME && _schema->ks_name() != db::schema_tables::v3::NAME && _schema->ks_name() != "system_traces") {
            _metrics.add_group("column_family", {
                    ms::make_histogram("read_latency", ms::description("Read latency histogram"), [this] {return _stats.estimated_read.get_histogram(std::chrono::microseconds(100));})(cf)(ks),
                    ms::make_histogram("write_latency", ms::description("Write latency histogram"), [this] {return _stats.estimated_write.get_histogram(std::chrono::microseconds(100));})(cf)(ks),
                    ms::make_histogram("cas_prepare_latency", ms::description("CAS prepare round latency histogram"), [this] {return _stats.estimated_cas_prepare.get_histogram(std::chrono::microseconds(100));})(cf)(ks),
                    ms::make_histogram("cas_propose_latency", ms::description("CAS propose round latency histogram"), [this] {return _stats.estimated_cas_propose.get_histogram(std::chrono::microseconds(100));})(cf)(ks),
                    ms::make_histogram("cas_commit_latency", ms::description("CAS commit round latency histogram"), [this] {return _stats.estimated_cas_commit.get_histogram(std::chrono::microseconds(100));})(cf)(ks),
                    ms::make_gauge("cache_hit_rate", ms::description("Cache hit rate"), [this] {return float(_global_cache_hit_rate);})(cf)(ks)
            });
        }
    }
}

void table::rebuild_statistics() {
    // zeroing live_disk_space_used and live_sstable_count because the
    // sstable list was re-created
    _stats.live_disk_space_used = 0;
    _stats.live_sstable_count = 0;

    for (auto&& tab : boost::range::join(_sstables_compacted_but_not_deleted,
                    // this might seem dangerous, but "move" here just avoids constness,
                    // making the two ranges compatible when compiling with boost 1.55.
                    // Noone is actually moving anything...
                                         std::move(*_sstables->all()))) {
        update_stats_for_new_sstable(tab->bytes_on_disk(), tab->get_shards_for_this_sstable());
    }
}

void
table::rebuild_sstable_list(const std::vector<sstables::shared_sstable>& new_sstables,
                                    const std::vector<sstables::shared_sstable>& old_sstables) {
    auto current_sstables = _sstables;
    auto new_sstable_list = _compaction_strategy.make_sstable_set(_schema);

    std::unordered_set<sstables::shared_sstable> s(old_sstables.begin(), old_sstables.end());

    // this might seem dangerous, but "move" here just avoids constness,
    // making the two ranges compatible when compiling with boost 1.55.
    // Noone is actually moving anything...
    for (auto&& tab : boost::range::join(new_sstables, std::move(*current_sstables->all()))) {
        if (!s.count(tab)) {
            new_sstable_list.insert(tab);
        }
    }
    _sstables = make_lw_shared(std::move(new_sstable_list));
}

// Note: must run in a seastar thread
void
table::on_compaction_completion(const std::vector<sstables::shared_sstable>& new_sstables,
                                    const std::vector<sstables::shared_sstable>& sstables_to_remove) {
    // Build a new list of _sstables: We remove from the existing list the
    // tables we compacted (by now, there might be more sstables flushed
    // later), and we add the new tables generated by the compaction.
    // We create a new list rather than modifying it in-place, so that
    // on-going reads can continue to use the old list.
    //
    // We only remove old sstables after they are successfully deleted,
    // to avoid a new compaction from ignoring data in the old sstables
    // if the deletion fails (note deletion of shared sstables can take
    // unbounded time, because all shards must agree on the deletion).

    // make sure all old sstables belong *ONLY* to current shard before we proceed to their deletion.
    for (auto& sst : sstables_to_remove) {
        auto shards = sst->get_shards_for_this_sstable();
        if (shards.size() > 1) {
            throw std::runtime_error(format("A regular compaction for {}.{} INCORRECTLY used shared sstable {}. Only resharding work with those!",
                _schema->ks_name(), _schema->cf_name(), sst->toc_filename()));
        }
        if (!belongs_to_current_shard(shards)) {
            throw std::runtime_error(format("A regular compaction for {}.{} INCORRECTLY used sstable {} which doesn't belong to this shard!",
                _schema->ks_name(), _schema->cf_name(), sst->toc_filename()));
        }
    }

    auto new_compacted_but_not_deleted = _sstables_compacted_but_not_deleted;
    // rebuilding _sstables_compacted_but_not_deleted first to make the entire rebuild operation exception safe.
    new_compacted_but_not_deleted.insert(new_compacted_but_not_deleted.end(), sstables_to_remove.begin(), sstables_to_remove.end());

    rebuild_sstable_list(new_sstables, sstables_to_remove);

    // refresh underlying data source in row cache to prevent it from holding reference
    // to sstables files that are about to be deleted.
    _cache.refresh_snapshot();

    _sstables_compacted_but_not_deleted = std::move(new_compacted_but_not_deleted);

    rebuild_statistics();

    auto f = seastar::with_gate(_sstable_deletion_gate, [this, sstables_to_remove] {
       return with_semaphore(_sstable_deletion_sem, 1, [sstables_to_remove = std::move(sstables_to_remove)] {
           return sstables::delete_atomically(std::move(sstables_to_remove));
       });
    });

    try {
        f.get();
    } catch (...) {
        // There is nothing more we can do here.
        // Any remaining SSTables will eventually be re-compacted and re-deleted.
        tlogger.error("Compacted SSTables deletion failed: {}. Ignored.", std::current_exception());
    }

    // unconditionally remove compacted sstables from _sstables_compacted_but_not_deleted,
    // or they could stay forever in the set, resulting in deleted files remaining
    // opened and disk space not being released until shutdown.
    std::unordered_set<sstables::shared_sstable> s(
           sstables_to_remove.begin(), sstables_to_remove.end());
    auto e = boost::range::remove_if(_sstables_compacted_but_not_deleted, [&] (sstables::shared_sstable sst) -> bool {
        return s.count(sst);
    });
    _sstables_compacted_but_not_deleted.erase(e, _sstables_compacted_but_not_deleted.end());
    rebuild_statistics();
}

// For replace/remove_ancestors_needed_write, note that we need to update the compaction backlog
// manually. The new tables will be coming from a remote shard and thus unaccounted for in our
// list so far, and the removed ones will no longer be needed by us.
void table::replace_ancestors_needed_rewrite(std::unordered_set<uint64_t> ancestors, std::vector<sstables::shared_sstable> new_sstables) {
    std::vector<sstables::shared_sstable> old_sstables;

    for (auto& sst : new_sstables) {
        _compaction_strategy.get_backlog_tracker().add_sstable(sst);
    }

    for (auto& ancestor : ancestors) {
        auto it = _sstables_need_rewrite.find(ancestor);
        if (it != _sstables_need_rewrite.end()) {
            old_sstables.push_back(it->second);
            _compaction_strategy.get_backlog_tracker().remove_sstable(it->second);
            _sstables_need_rewrite.erase(it);
        }
    }
    rebuild_sstable_list(new_sstables, old_sstables);
    rebuild_statistics();
}

void table::remove_ancestors_needed_rewrite(std::unordered_set<uint64_t> ancestors) {
    std::vector<sstables::shared_sstable> old_sstables;
    for (auto& ancestor : ancestors) {
        auto it = _sstables_need_rewrite.find(ancestor);
        if (it != _sstables_need_rewrite.end()) {
            old_sstables.push_back(it->second);
            _compaction_strategy.get_backlog_tracker().remove_sstable(it->second);
            _sstables_need_rewrite.erase(it);
        }
    }
    rebuild_sstable_list({}, old_sstables);
    rebuild_statistics();
}

future<>
table::compact_sstables(sstables::compaction_descriptor descriptor) {
    if (!descriptor.sstables.size()) {
        // if there is nothing to compact, just return.
        return make_ready_future<>();
    }

    return with_lock(_sstables_lock.for_read(), [this, descriptor = std::move(descriptor)] () mutable {
        auto create_sstable = [this] {
                auto sst = make_sstable();
                sst->set_unshared();
                return sst;
        };
        auto replace_sstables = [this, release_exhausted = descriptor.release_exhausted] (std::vector<sstables::shared_sstable> old_ssts,
                std::vector<sstables::shared_sstable> new_ssts) {
            _compaction_strategy.notify_completion(old_ssts, new_ssts);
            _compaction_manager.propagate_replacement(this, old_ssts, new_ssts);
            this->on_compaction_completion(new_ssts, old_ssts);
            if (release_exhausted) {
                release_exhausted(old_ssts);
            }
        };

        return sstables::compact_sstables(std::move(descriptor), *this, create_sstable, replace_sstables);
    }).then([this] (auto info) {
        if (info.type != sstables::compaction_type::Compaction) {
            return make_ready_future<>();
        }
        // skip update if running without a query context, for example, when running a test case.
        if (!db::qctx) {
            return make_ready_future<>();
        }
        // FIXME: add support to merged_rows. merged_rows is a histogram that
        // shows how many sstables each row is merged from. This information
        // cannot be accessed until we make combined_reader more generic,
        // for example, by adding a reducer method.
        return db::system_keyspace::update_compaction_history(info.ks_name, info.cf_name, info.ended_at,
            info.start_size, info.end_size, std::unordered_map<int32_t, int64_t>{});
    });
}

<<<<<<< HEAD
future<> table::rewrite_sstables(sstables::compaction_descriptor descriptor) {
    return do_with(std::move(descriptor.sstables), std::move(descriptor.release_exhausted),
            [this, options = descriptor.options] (auto& sstables, auto& release_fn) {
        return do_for_each(sstables, [this, &release_fn, options] (auto& sst) {
            // this semaphore ensures that only one rewrite will run per shard.
=======
static bool needs_cleanup(const sstables::shared_sstable& sst,
                   const dht::token_range_vector& owned_ranges,
                   schema_ptr s) {
    auto first = sst->get_first_partition_key();
    auto last = sst->get_last_partition_key();
    auto first_token = dht::get_token(*s, first);
    auto last_token = dht::get_token(*s, last);
    dht::token_range sst_token_range = dht::token_range::make(first_token, last_token);

    // return true iff sst partition range isn't fully contained in any of the owned ranges.
    for (auto& r : owned_ranges) {
        if (r.contains(sst_token_range, dht::token_comparator())) {
            return false;
        }
    }
    return true;
}

future<> table::cleanup_sstables(sstables::compaction_descriptor descriptor, bool is_actual_cleanup) {
    dht::token_range_vector r;

    if (is_actual_cleanup) {
        r = service::get_local_storage_service().get_local_ranges(_schema->ks_name());
    }

    return do_with(std::move(descriptor.sstables), std::move(r), std::move(descriptor.release_exhausted), [this, is_actual_cleanup] (auto& sstables, auto& owned_ranges, auto& release_fn) {
        return do_for_each(sstables, [this, &owned_ranges, &release_fn, is_actual_cleanup] (auto& sst) {
            if (!owned_ranges.empty() && !needs_cleanup(sst, owned_ranges, _schema)) {
                return make_ready_future<>();
            }

            // this semaphore ensures that only one cleanup will run per shard.
>>>>>>> f0f6e220
            // That's to prevent node from running out of space when almost all sstables
            // need rewrite, so if sstables are rewritten in parallel, we may need almost
            // twice the disk space used by those sstables.
            static thread_local named_semaphore sem(1, named_semaphore_exception_factory{"rewrite sstables"});

            return with_semaphore(sem, 1, [this, &sst, &release_fn, options] {
                // release reference to sstables cleaned up, otherwise space usage from their data and index
                // components cannot be reclaimed until all of them are cleaned.
                auto sstable_level = sst->get_sstable_level();
                auto run_identifier = sst->run_identifier();
                auto descriptor = sstables::compaction_descriptor({ std::move(sst) }, sstable_level,
                    sstables::compaction_descriptor::default_max_sstable_bytes, run_identifier, options);
                descriptor.release_exhausted = release_fn;
                return this->compact_sstables(std::move(descriptor));
            });
        });
    });
}

// Note: We assume that the column_family does not get destroyed during compaction.
future<>
table::compact_all_sstables() {
    return _compaction_manager.submit_major_compaction(this);
}

void table::start_compaction() {
    set_compaction_strategy(_schema->compaction_strategy());
}

void table::trigger_compaction() {
    // Submitting compaction job to compaction manager.
    do_trigger_compaction(); // see below
}

void table::try_trigger_compaction() noexcept {
    try {
        trigger_compaction();
    } catch (...) {
        tlogger.error("Failed to trigger compaction: {}", std::current_exception());
    }
}

void table::do_trigger_compaction() {
    // But only submit if we're not locked out
    if (!_compaction_disabled) {
        _compaction_manager.submit(this);
    }
}

future<> table::run_compaction(sstables::compaction_descriptor descriptor) {
    return compact_sstables(std::move(descriptor));
}

void table::set_compaction_strategy(sstables::compaction_strategy_type strategy) {
    tlogger.debug("Setting compaction strategy of {}.{} to {}", _schema->ks_name(), _schema->cf_name(), sstables::compaction_strategy::name(strategy));
    auto new_cs = make_compaction_strategy(strategy, _schema->compaction_strategy_options());

    _compaction_manager.register_backlog_tracker(new_cs.get_backlog_tracker());
    auto move_read_charges = new_cs.type() == _compaction_strategy.type();
    _compaction_strategy.get_backlog_tracker().transfer_ongoing_charges(new_cs.get_backlog_tracker(), move_read_charges);

    auto new_sstables = new_cs.make_sstable_set(_schema);
    for (auto&& s : *_sstables->all()) {
        add_sstable_to_backlog_tracker(new_cs.get_backlog_tracker(), s);
        new_sstables.insert(s);
    }

    if (!move_read_charges) {
        _compaction_manager.stop_tracking_ongoing_compactions(this);
    }

    // now exception safe:
    _compaction_strategy = std::move(new_cs);
    _sstables = std::move(new_sstables);
}

size_t table::sstables_count() const {
    return _sstables->all()->size();
}

std::vector<uint64_t> table::sstable_count_per_level() const {
    std::vector<uint64_t> count_per_level;
    for (auto&& sst : *_sstables->all()) {
        auto level = sst->get_sstable_level();

        if (level + 1 > count_per_level.size()) {
            count_per_level.resize(level + 1, 0UL);
        }
        count_per_level[level]++;
    }
    return count_per_level;
}

int64_t table::get_unleveled_sstables() const {
    // TODO: when we support leveled compaction, we should return the number of
    // SSTables in L0. If leveled compaction is enabled in this column family,
    // then we should return zero, as we currently do.
    return 0;
}

future<std::unordered_set<sstring>> table::get_sstables_by_partition_key(const sstring& key) const {
    return do_with(std::unordered_set<sstring>(), lw_shared_ptr<sstables::sstable_set::incremental_selector>(make_lw_shared(get_sstable_set().make_incremental_selector())),
            partition_key(partition_key::from_nodetool_style_string(_schema, key)),
            [this] (std::unordered_set<sstring>& filenames, lw_shared_ptr<sstables::sstable_set::incremental_selector>& sel, partition_key& pk) {
        return do_with(dht::decorated_key(dht::decorate_key(*_schema, pk)),
                [this, &filenames, &sel, &pk](dht::decorated_key& dk) mutable {
            auto sst = sel->select(dk).sstables;
            auto hk = sstables::sstable::make_hashed_key(*_schema, dk.key());

            return do_for_each(sst, [this, &filenames, &dk, hk = std::move(hk)] (std::vector<sstables::shared_sstable>::const_iterator::reference s) mutable {
                auto name = s->get_filename();
                return s->has_partition_key(hk, dk).then([name = std::move(name), &filenames] (bool contains) mutable {
                    if (contains) {
                        filenames.insert(name);
                    }
                });
            });
        }).then([&filenames] {
            return make_ready_future<std::unordered_set<sstring>>(filenames);
        });
    });
}

const sstables::sstable_set& table::get_sstable_set() const {
    return *_sstables;
}

lw_shared_ptr<const sstable_list> table::get_sstables() const {
    return _sstables->all();
}

std::vector<sstables::shared_sstable> table::select_sstables(const dht::partition_range& range) const {
    return _sstables->select(range);
}

std::vector<sstables::shared_sstable> table::candidates_for_compaction() const {
    return boost::copy_range<std::vector<sstables::shared_sstable>>(*get_sstables()
            | boost::adaptors::filtered([this] (auto& sst) {
        return !_sstables_need_rewrite.count(sst->generation()) && !_sstables_staging.count(sst->generation());
    }));
}

std::vector<sstables::shared_sstable> table::sstables_need_rewrite() const {
    return boost::copy_range<std::vector<sstables::shared_sstable>>(_sstables_need_rewrite | boost::adaptors::map_values);
}

// Gets the list of all sstables in the column family, including ones that are
// not used for active queries because they have already been compacted, but are
// waiting for delete_atomically() to return.
//
// As long as we haven't deleted them, compaction needs to ensure it doesn't
// garbage-collect a tombstone that covers data in an sstable that may not be
// successfully deleted.
lw_shared_ptr<const sstable_list> table::get_sstables_including_compacted_undeleted() const {
    if (_sstables_compacted_but_not_deleted.empty()) {
        return get_sstables();
    }
    auto ret = make_lw_shared(*_sstables->all());
    for (auto&& s : _sstables_compacted_but_not_deleted) {
        ret->insert(s);
    }
    return ret;
}

const std::vector<sstables::shared_sstable>& table::compacted_undeleted_sstables() const {
    return _sstables_compacted_but_not_deleted;
}

inline bool table::manifest_json_filter(const fs::path&, const directory_entry& entry) {
    // Filter out directories. If type of the entry is unknown - check its name.
    if (entry.type.value_or(directory_entry_type::regular) != directory_entry_type::directory && (entry.name == "manifest.json" || entry.name == "schema.cql")) {
        return false;
    }

    return true;
}

lw_shared_ptr<memtable_list>
table::make_memory_only_memtable_list() {
    auto get_schema = [this] { return schema(); };
    return make_lw_shared<memtable_list>(std::move(get_schema), _config.dirty_memory_manager, _stats, _config.memory_compaction_scheduling_group);
}

lw_shared_ptr<memtable_list>
table::make_memtable_list() {
    auto seal = [this] (flush_permit&& permit) {
        return seal_active_memtable(std::move(permit));
    };
    auto get_schema = [this] { return schema(); };
    return make_lw_shared<memtable_list>(std::move(seal), std::move(get_schema), _config.dirty_memory_manager, _stats, _config.memory_compaction_scheduling_group);
}

lw_shared_ptr<memtable_list>
table::make_streaming_memtable_list() {
    auto seal = [this] (flush_permit&& permit) {
        return seal_active_streaming_memtable_immediate(std::move(permit));
    };
    auto get_schema =  [this] { return schema(); };
    return make_lw_shared<memtable_list>(std::move(seal), std::move(get_schema), _config.streaming_dirty_memory_manager, _stats, _config.streaming_scheduling_group);
}

lw_shared_ptr<memtable_list>
table::make_streaming_memtable_big_list(streaming_memtable_big& smb) {
    auto seal = [this, &smb] (flush_permit&& permit) {
        return seal_active_streaming_memtable_big(smb, std::move(permit));
    };
    auto get_schema =  [this] { return schema(); };
    return make_lw_shared<memtable_list>(std::move(seal), std::move(get_schema), _config.streaming_dirty_memory_manager, _stats, _config.streaming_scheduling_group);
}

table::table(schema_ptr schema, config config, db::commitlog* cl, compaction_manager& compaction_manager,
             cell_locker_stats& cl_stats, cache_tracker& row_cache_tracker)
    : _schema(std::move(schema))
    , _config(std::move(config))
    , _view_stats(format("{}_{}_view_replica_update", _schema->ks_name(), _schema->cf_name()),
                         keyspace_label(_schema->ks_name()),
                         column_family_label(_schema->cf_name())
                        )
    , _memtables(_config.enable_disk_writes ? make_memtable_list() : make_memory_only_memtable_list())
    , _streaming_memtables(_config.enable_disk_writes ? make_streaming_memtable_list() : make_memory_only_memtable_list())
    , _compaction_strategy(make_compaction_strategy(_schema->compaction_strategy(), _schema->compaction_strategy_options()))
    , _sstables(make_lw_shared(_compaction_strategy.make_sstable_set(_schema)))
    , _cache(_schema, sstables_as_snapshot_source(), row_cache_tracker, is_continuous::yes)
    , _commitlog(cl)
    , _compaction_manager(compaction_manager)
    , _index_manager(*this)
    , _counter_cell_locks(_schema->is_counter() ? std::make_unique<cell_locker>(_schema, cl_stats) : nullptr)
    , _row_locker(_schema)
{
    if (!_config.enable_disk_writes) {
        tlogger.warn("Writes disabled, column family no durable.");
    }
    set_metrics();
}

partition_presence_checker
table::make_partition_presence_checker(lw_shared_ptr<sstables::sstable_set> sstables) {
    auto sel = make_lw_shared(sstables->make_incremental_selector());
    return [this, sstables = std::move(sstables), sel = std::move(sel)] (const dht::decorated_key& key) {
        auto& sst = sel->select(key).sstables;
        if (sst.empty()) {
            return partition_presence_checker_result::definitely_doesnt_exist;
        }
        auto hk = sstables::sstable::make_hashed_key(*_schema, key.key());
        for (auto&& s : sst) {
            if (s->filter_has_key(hk)) {
                return partition_presence_checker_result::maybe_exists;
            }
        }
        return partition_presence_checker_result::definitely_doesnt_exist;
    };
}

snapshot_source
table::sstables_as_snapshot_source() {
    return snapshot_source([this] () {
        auto sst_set = _sstables;
        return mutation_source([this, sst_set] (schema_ptr s,
                reader_permit,
                const dht::partition_range& r,
                const query::partition_slice& slice,
                const io_priority_class& pc,
                tracing::trace_state_ptr trace_state,
                streamed_mutation::forwarding fwd,
                mutation_reader::forwarding fwd_mr) {
            return make_sstable_reader(std::move(s), sst_set, r, slice, pc, std::move(trace_state), fwd, fwd_mr);
        }, [this, sst_set] {
            return make_partition_presence_checker(sst_set);
        });
    });
}

// define in .cc, since sstable is forward-declared in .hh
table::~table() {
}


logalloc::occupancy_stats table::occupancy() const {
    logalloc::occupancy_stats res;
    for (auto m : *_memtables) {
        res += m->region().occupancy();
    }
    for (auto m : *_streaming_memtables) {
        res += m->region().occupancy();
    }
    for (auto smb : _streaming_memtables_big) {
        for (auto m : *smb.second->memtables) {
            res += m->region().occupancy();
        }
    }
    return res;
}


// Snapshots: snapshotting the files themselves is easy: if more than one CF
// happens to link an SSTable twice, all but one will fail, and we will end up
// with one copy.
//
// The problem for us, is that the snapshot procedure is supposed to leave a
// manifest file inside its directory.  So if we just call snapshot() from
// multiple shards, only the last one will succeed, writing its own SSTables to
// the manifest leaving all other shards' SSTables unaccounted for.
//
// Moreover, for things like drop table, the operation should only proceed when the
// snapshot is complete. That includes the manifest file being correctly written,
// and for this reason we need to wait for all shards to finish their snapshotting
// before we can move on.
//
// To know which files we must account for in the manifest, we will keep an
// SSTable set.  Theoretically, we could just rescan the snapshot directory and
// see what's in there. But we would need to wait for all shards to finish
// before we can do that anyway. That is the hard part, and once that is done
// keeping the files set is not really a big deal.
//
// This code assumes that all shards will be snapshotting at the same time. So
// far this is a safe assumption, but if we ever want to take snapshots from a
// group of shards only, this code will have to be updated to account for that.
struct snapshot_manager {
    std::unordered_set<sstring> files;
    named_semaphore requests = {0, named_semaphore_exception_factory{"snapshot manager requests"}};
    named_semaphore manifest_write = {0, named_semaphore_exception_factory{"snapshot manager manifest write"}};
    snapshot_manager() {}
};
static thread_local std::unordered_map<sstring, lw_shared_ptr<snapshot_manager>> pending_snapshots;

static future<>
seal_snapshot(sstring jsondir) {
    std::ostringstream ss;
    int n = 0;
    ss << "{" << std::endl << "\t\"files\" : [ ";
    for (auto&& rf: pending_snapshots.at(jsondir)->files) {
        if (n++ > 0) {
            ss << ", ";
        }
        ss << "\"" << rf << "\"";
    }
    ss << " ]" << std::endl << "}" << std::endl;

    auto json = ss.str();
    auto jsonfile = jsondir + "/manifest.json";

    tlogger.debug("Storing manifest {}", jsonfile);

    return io_check([jsondir] { return recursive_touch_directory(jsondir); }).then([jsonfile, json = std::move(json)] {
        return open_checked_file_dma(general_disk_error_handler, jsonfile, open_flags::wo | open_flags::create | open_flags::truncate).then([json](file f) {
            return do_with(make_file_output_stream(std::move(f)), [json] (output_stream<char>& out) {
                return out.write(json.c_str(), json.size()).then([&out] {
                   return out.flush();
                }).then([&out] {
                   return out.close();
                });
            });
        });
    }).then([jsondir] {
        return io_check(sync_directory, std::move(jsondir));
    }).finally([jsondir] {
        pending_snapshots.erase(jsondir);
        return make_ready_future<>();
    });
}

future<> table::write_schema_as_cql(sstring dir) const {
    std::ostringstream ss;
    try {
        this->schema()->describe(ss);
    } catch (...) {
        return make_exception_future<>(std::current_exception());
    }
    auto schema_description = ss.str();
    auto schema_file_name = dir + "/schema.cql";
    return open_checked_file_dma(general_disk_error_handler, schema_file_name, open_flags::wo | open_flags::create | open_flags::truncate).then([schema_description = std::move(schema_description)](file f) {
        return do_with(make_file_output_stream(std::move(f)), [schema_description  = std::move(schema_description)] (output_stream<char>& out) {
            return out.write(schema_description.c_str(), schema_description.size()).then([&out] {
               return out.flush();
            }).then([&out] {
               return out.close();
            });
        });
    });

}

future<> table::snapshot(sstring name) {
    return flush().then([this, name = std::move(name)]() {
       return with_semaphore(_sstable_deletion_sem, 1, [this, name = std::move(name)]() {
        auto tables = boost::copy_range<std::vector<sstables::shared_sstable>>(*_sstables->all());
        return do_with(std::move(tables), [this, name](std::vector<sstables::shared_sstable> & tables) {
            auto jsondir = _config.datadir + "/snapshots/" + name;
            return io_check([jsondir] { return recursive_touch_directory(jsondir); }).then([this, name, jsondir, &tables] {
                return parallel_for_each(tables, [name](sstables::shared_sstable sstable) {
                    auto dir = sstable->get_dir() + "/snapshots/" + name;
                    return io_check([dir] { return recursive_touch_directory(dir); }).then([sstable, dir] {
                        return sstable->create_links(dir).then_wrapped([] (future<> f) {
                            // If the SSTables are shared, one of the CPUs will fail here.
                            // That is completely fine, though. We only need one link.
                            try {
                                f.get();
                            } catch (std::system_error& e) {
                                if (e.code() != std::error_code(EEXIST, std::system_category())) {
                                    throw;
                                }
                            }
                            return make_ready_future<>();
                        });
                    });
                });
            }).then([jsondir, &tables] {
                return io_check(sync_directory, std::move(jsondir));
            }).finally([this, &tables, jsondir] {
                auto shard = std::hash<sstring>()(jsondir) % smp::count;
                std::unordered_set<sstring> table_names;
                for (auto& sst : tables) {
                    auto f = sst->get_filename();
                    auto rf = f.substr(sst->get_dir().size() + 1);
                    table_names.insert(std::move(rf));
                }
                return smp::submit_to(shard, [requester = engine().cpu_id(), jsondir = std::move(jsondir), this,
                                              tables = std::move(table_names), datadir = _config.datadir] {

                    if (pending_snapshots.count(jsondir) == 0) {
                        pending_snapshots.emplace(jsondir, make_lw_shared<snapshot_manager>());
                    }
                    auto snapshot = pending_snapshots.at(jsondir);
                    for (auto&& sst: tables) {
                        snapshot->files.insert(std::move(sst));
                    }

                    snapshot->requests.signal(1);
                    auto my_work = make_ready_future<>();
                    if (requester == engine().cpu_id()) {
                        my_work = snapshot->requests.wait(smp::count).then([jsondir = std::move(jsondir),
                                                                            snapshot, this] {
                            return write_schema_as_cql(jsondir).handle_exception([jsondir](std::exception_ptr ptr) {
                                tlogger.error("Failed writing schema file in snapshot in {} with exception {}", jsondir, ptr);
                                return make_ready_future<>();
                            }).finally([jsondir = std::move(jsondir), snapshot] () mutable {
                                return seal_snapshot(jsondir).then([snapshot] {
                                    snapshot->manifest_write.signal(smp::count);
                                    return make_ready_future<>();
                                });
                            });
                        });
                    }
                    return my_work.then([snapshot] {
                        return snapshot->manifest_write.wait(1);
                    }).then([snapshot] {});
                });
            });
        });
       });
    });
}

future<bool> table::snapshot_exists(sstring tag) {
    sstring jsondir = _config.datadir + "/snapshots/" + tag;
    return open_checked_directory(general_disk_error_handler, std::move(jsondir)).then_wrapped([] (future<file> f) {
        try {
            f.get0();
            return make_ready_future<bool>(true);
        } catch (std::system_error& e) {
            if (e.code() != std::error_code(ENOENT, std::system_category())) {
                throw;
            }
            return make_ready_future<bool>(false);
        }
    });
}

future<std::unordered_map<sstring, table::snapshot_details>> table::get_snapshot_details() {
    return seastar::async([this] {
        std::unordered_map<sstring, snapshot_details> all_snapshots;
        for (auto& datadir : _config.all_datadirs) {
            fs::path snapshots_dir = fs::path(datadir) / "snapshots";
            auto file_exists = io_check([&snapshots_dir] { return engine().file_exists(snapshots_dir.native()); }).get0();
            if (!file_exists) {
                continue;
            }

            lister::scan_dir(snapshots_dir,  { directory_entry_type::directory }, [this, datadir, &all_snapshots] (fs::path snapshots_dir, directory_entry de) {
                auto snapshot_name = de.name;
                all_snapshots.emplace(snapshot_name, snapshot_details());
                return lister::scan_dir(snapshots_dir / fs::path(snapshot_name),  { directory_entry_type::regular }, [this, datadir, &all_snapshots, snapshot_name] (fs::path snapshot_dir, directory_entry de) {
                    return io_check(file_size, (snapshot_dir / de.name).native()).then([this, datadir, &all_snapshots, snapshot_name, snapshot_dir, name = de.name] (auto size) {
                        // The manifest is the only file expected to be in this directory not belonging to the SSTable.
                        // For it, we account the total size, but zero it for the true size calculation.
                        //
                        // All the others should just generate an exception: there is something wrong, so don't blindly
                        // add it to the size.
                        if (name != "manifest.json" && name != "schema.cql") {
                            sstables::entry_descriptor::make_descriptor(snapshot_dir.native(), name);
                            all_snapshots.at(snapshot_name).total += size;
                        } else {
                            size = 0;
                        }
                        return io_check(file_size, (fs::path(datadir) / name).native()).then_wrapped([&all_snapshots, snapshot_name, size] (auto fut) {
                            try {
                                // File exists in the main SSTable directory. Snapshots are not contributing to size
                                fut.get0();
                            } catch (std::system_error& e) {
                                if (e.code() != std::error_code(ENOENT, std::system_category())) {
                                    throw;
                                }
                                all_snapshots.at(snapshot_name).live += size;
                            }
                            return make_ready_future<>();
                        });
                    });
                });
            }).get();
        }
        return all_snapshots;
    });
}

future<> table::flush() {
    return _memtables->request_flush();
}

// FIXME: We can do much better than this in terms of cache management. Right
// now, we only have to flush the touched ranges because of the possibility of
// streaming containing token ownership changes.
//
// Right now we can't differentiate between that and a normal repair process,
// so we always flush. When we can differentiate those streams, we should not
// be indiscriminately touching the cache during repair. We will just have to
// invalidate the entries that are relevant to things we already have in the cache.
future<> table::flush_streaming_mutations(utils::UUID plan_id, dht::partition_range_vector ranges) {
    // This will effectively take the gate twice for this call. The proper way to fix that would
    // be to change seal_active_streaming_memtable_delayed to take a range parameter. However, we
    // need this code to go away as soon as we can (see FIXME above). So the double gate is a better
    // temporary counter measure.
    tlogger.debug("Flushing streaming memtable, plan={}", plan_id);
    return with_gate(_streaming_flush_gate, [this, plan_id, ranges = std::move(ranges)] () mutable {
        return flush_streaming_big_mutations(plan_id).then([this, ranges = std::move(ranges)] (auto sstables) mutable {
            return _streaming_memtables->seal_active_memtable_delayed().then([this] {
                return _streaming_flush_phaser.advance_and_await();
            }).then([this, sstables = std::move(sstables), ranges = std::move(ranges)] () mutable {
                if (sstables.empty()) {
                    return make_ready_future<>();
                }
                return _cache.invalidate([this, sstables = std::move(sstables)] () mutable noexcept {
                    // FIXME: this is not really noexcept, but we need to provide strong exception guarantees.
                    for (auto&& sst : sstables) {
                        // seal_active_streaming_memtable_big() ensures sst is unshared.
                        this->add_sstable(sst.sstable, {engine().cpu_id()});
                    }
                    this->try_trigger_compaction();
                }, std::move(ranges));
            });
        });
    });
}

future<std::vector<table::monitored_sstable>> table::flush_streaming_big_mutations(utils::UUID plan_id) {
    auto it = _streaming_memtables_big.find(plan_id);
    if (it == _streaming_memtables_big.end()) {
        return make_ready_future<std::vector<monitored_sstable>>(std::vector<monitored_sstable>());
    }
    auto entry = it->second;
    _streaming_memtables_big.erase(it);
    return entry->memtables->request_flush().then([entry] {
        return entry->flush_in_progress.close();
    }).then([this, entry] {
        return parallel_for_each(entry->sstables, [this] (auto& sst) {
            return sst.sstable->seal_sstable(this->incremental_backups_enabled()).then([&sst] {
                return sst.sstable->open_data();
            });
        }).then([this, entry] {
            return std::move(entry->sstables);
        });
    });
}

future<> table::fail_streaming_mutations(utils::UUID plan_id) {
    auto it = _streaming_memtables_big.find(plan_id);
    if (it == _streaming_memtables_big.end()) {
        return make_ready_future<>();
    }
    auto entry = it->second;
    _streaming_memtables_big.erase(it);
    return entry->flush_in_progress.close().then([this, entry] {
        for (auto&& sst : entry->sstables) {
            sst.monitor->write_failed();
            sst.sstable->mark_for_deletion();
        }
    });
}

future<> table::clear() {
    if (_commitlog) {
        _commitlog->discard_completed_segments(_schema->id());
    }
    _memtables->clear();
    _memtables->add_memtable();
    _streaming_memtables->clear();
    _streaming_memtables->add_memtable();
    _streaming_memtables_big.clear();
    return _cache.invalidate([] { /* There is no underlying mutation source */ });
}

// NOTE: does not need to be futurized, but might eventually, depending on
// if we implement notifications, whatnot.
future<db::replay_position> table::discard_sstables(db_clock::time_point truncated_at) {
    assert(_compaction_disabled > 0);

    return with_lock(_sstables_lock.for_read(), [this, truncated_at] {
        struct pruner {
            column_family& cf;
            db::replay_position rp;
            std::vector<sstables::shared_sstable> remove;

            pruner(column_family& cf)
                : cf(cf) {}

            void prune(db_clock::time_point truncated_at) {
                auto gc_trunc = to_gc_clock(truncated_at);

                auto pruned = make_lw_shared(cf._compaction_strategy.make_sstable_set(cf._schema));

                for (auto& p : *cf._sstables->all()) {
                    if (p->max_data_age() <= gc_trunc) {
                        // Only one shard that own the sstable will submit it for deletion to avoid race condition in delete procedure.
                        if (*boost::min_element(p->get_shards_for_this_sstable()) == engine().cpu_id()) {
                            rp = std::max(p->get_stats_metadata().position, rp);
                            remove.emplace_back(p);
                        }
                        continue;
                    }
                    pruned->insert(p);
                }

                cf._sstables = std::move(pruned);
            }
        };
        auto p = make_lw_shared<pruner>(*this);
        return _cache.invalidate([p, truncated_at] {
            p->prune(truncated_at);
            tlogger.debug("cleaning out row cache");
        }).then([this, p]() mutable {
            rebuild_statistics();

            return parallel_for_each(p->remove, [this](sstables::shared_sstable s) {
                _compaction_strategy.get_backlog_tracker().remove_sstable(s);
                return sstables::delete_atomically({s});
            }).then([p] {
                return make_ready_future<db::replay_position>(p->rp);
            });
        });
    });
}

future<int64_t>
table::disable_sstable_write() {
    _sstable_writes_disabled_at = std::chrono::steady_clock::now();
    return _sstables_lock.write_lock().then([this] {
      // _sstable_deletion_sem must be acquired after _sstables_lock.write_lock
      return _sstable_deletion_sem.wait().then([this] {
        if (_sstables->all()->empty()) {
            return make_ready_future<int64_t>(0);
        }
        int64_t max = 0;
        for (auto&& s : *_sstables->all()) {
            max = std::max(max, s->generation());
        }
        return make_ready_future<int64_t>(max);
      });
    });
}

std::chrono::steady_clock::duration table::enable_sstable_write(int64_t new_generation) {
    if (new_generation != -1) {
        update_sstables_known_generation(new_generation);
    }
    _sstable_deletion_sem.signal();
    _sstables_lock.write_unlock();
    return std::chrono::steady_clock::now() - _sstable_writes_disabled_at;
}

void table::set_schema(schema_ptr s) {
    assert(s->is_counter() == _schema->is_counter());
    tlogger.debug("Changing schema version of {}.{} ({}) from {} to {}",
                _schema->ks_name(), _schema->cf_name(), _schema->id(), _schema->version(), s->version());

    for (auto& m : *_memtables) {
        m->set_schema(s);
    }

    for (auto& m : *_streaming_memtables) {
        m->set_schema(s);
    }

    for (auto smb : _streaming_memtables_big) {
        for (auto m : *smb.second->memtables) {
            m->set_schema(s);
        }
    }

    _cache.set_schema(s);
    if (_counter_cell_locks) {
        _counter_cell_locks->set_schema(s);
    }
    _schema = std::move(s);

    set_compaction_strategy(_schema->compaction_strategy());
    trigger_compaction();
}

static std::vector<view_ptr>::iterator find_view(std::vector<view_ptr>& views, const view_ptr& v) {
    return std::find_if(views.begin(), views.end(), [&v] (auto&& e) {
        return e->id() == v->id();
    });
}

void table::add_or_update_view(view_ptr v) {
    v->view_info()->initialize_base_dependent_fields(*schema());
    auto existing = find_view(_views, v);
    if (existing != _views.end()) {
        *existing = std::move(v);
    } else {
        _views.push_back(std::move(v));
    }
}

void table::remove_view(view_ptr v) {
    auto existing = find_view(_views, v);
    if (existing != _views.end()) {
        _views.erase(existing);
    }
}

void table::clear_views() {
    _views.clear();
}

const std::vector<view_ptr>& table::views() const {
    return _views;
}

std::vector<view_ptr> table::affected_views(const schema_ptr& base, const mutation& update) const {
    //FIXME: Avoid allocating a vector here; consider returning the boost iterator.
    return boost::copy_range<std::vector<view_ptr>>(_views | boost::adaptors::filtered([&, this] (auto&& view) {
        return db::view::partition_key_matches(*base, *view->view_info(), update.decorated_key());
    }));
}

static size_t memory_usage_of(const std::vector<frozen_mutation_and_schema>& ms) {
    // Overhead of sending a view mutation, in terms of data structures used by the storage_proxy.
    constexpr size_t base_overhead_bytes = 256;
    return boost::accumulate(ms | boost::adaptors::transformed([] (const frozen_mutation_and_schema& m) {
        return m.fm.representation().size();
    }), size_t{base_overhead_bytes * ms.size()});
}

/**
 * Given some updates on the base table and the existing values for the rows affected by that update, generates the
 * mutations to be applied to the base table's views, and sends them to the paired view replicas.
 *
 * @param base the base schema at a particular version.
 * @param views the affected views which need to be updated.
 * @param updates the base table updates being applied.
 * @param existings the existing values for the rows affected by updates. This is used to decide if a view is
 * obsoleted by the update and should be removed, gather the values for columns that may not be part of the update if
 * a new view entry needs to be created, and compute the minimal updates to be applied if the view entry isn't changed
 * but has simply some updated values.
 * @return a future resolving to the mutations to apply to the views, which can be empty.
 */
future<> table::generate_and_propagate_view_updates(const schema_ptr& base,
        std::vector<view_ptr>&& views,
        mutation&& m,
        flat_mutation_reader_opt existings) const {
    auto base_token = m.token();
    return db::view::generate_view_updates(
            base,
            std::move(views),
            flat_mutation_reader_from_mutations({std::move(m)}),
            std::move(existings)).then([this, base_token = std::move(base_token)] (std::vector<frozen_mutation_and_schema>&& updates) mutable {
        auto units = seastar::consume_units(*_config.view_update_concurrency_semaphore, memory_usage_of(updates));
        //FIXME: discarded future.
        (void)db::view::mutate_MV(std::move(base_token), std::move(updates), _view_stats, *_config.cf_stats, std::move(units)).handle_exception([] (auto ignored) { });
    });
}

/**
 * Shard-local locking of clustering rows or entire partitions of the base
 * table during a Materialized-View read-modify-update:
 *
 * Consider that two concurrent base-table updates set column C, a column
 * added to a view's primary key, to two different values - V1 and V2.
 * Say that that before the updates, C's value was V0. Both updates may remove
 * from the view the old row with V0, one will add a view row with V1 and the
 * second will add a view row with V2, and we end up with two rows, with the
 * two different values, instead of just one row with the last value.
 *
 * The solution is to lock the base row which we read to ensure atomic read-
 * modify-write to the view table: Under one locked section, the row with V0
 * is deleted and a new one with V1 is created, and then under a second locked
 * section the row with V1 is deleted and a new  one with V2 is created.
 * Note that the lock is node-local (and in fact shard-local) and the locked
 * section doesn't include the view table modifications - it includes just the
 * read and the creation of the update commands - commands which will
 * eventually be sent to the view replicas.
 *
 * We need to lock a base-table row even if an update does not modify the
 * view's new key column C: Consider an update that only updates a non-key
 * column (but also in the view) D. We still need to read the current base row
 * to retrieve the view row's current key (column C), and then write the
 * modification to *that* view row. Having several such modifications in
 * parallel is fine. What is not fine is to have in parallel a modification
 * of the value of C. So basically we need a reader-writer lock (a.k.a.
 * shared-exclusive lock) on base rows:
 * 1. Updates which do not modify the view's key column take a reader lock
 *    on the base row.
 * 2. Updates which do modify the view's key column take a writer lock.
 *
 * Further complicating matters is that some operations involve multiple
 * base rows - such as a deletion of an entire partition or a range of rows.
 * In that case, we should lock the entire partition, and forbid parallel
 * work on the same partition or one of its rows. We can do this with a
 * read-writer lock on base partitions:
 * 1. Before we lock a row (as described above), we lock its partition key
 *    with the reader lock.
 * 2. When an operation involves an entire partition (or range of rows),
 *    we lock the partition key with a writer lock.
 *
 * If an operation involves only a range of rows, not an entire partition,
 * we could in theory lock only this range and not an entire partition.
 * However, we expect this case to be rare enough to not care about and we
 * currently just lock the entire partition.
 *
 * If a base table has *multiple* views, we still read the base table row
 * only once, and have to keep a lock around this read and all the view
 * updates generation. This lock needs to be the strictest of the above -
 * i.e., if a column is modified which is not part of one view's key but is
 * part of a second view's key - we should lock the base row with the
 * stricter writer lock, not a reader lock.
 */
future<row_locker::lock_holder>
table::local_base_lock(
        const schema_ptr& s,
        const dht::decorated_key& pk,
        const query::clustering_row_ranges& rows,
        db::timeout_clock::time_point timeout) const {
    // FIXME: Optimization:
    // Below we always pass "true" to the lock functions and take an exclusive
    // lock on the affected row or partition. But as explained above, if all
    // the modified columns are not key columns in *any* of the views, and
    // shared lock is enough. We should test for this case and pass false.
    // This will allow more parallelism in concurrent modifications to the
    // same row - probably not a very urgent case.
    _row_locker.upgrade(s);
    if (rows.size() == 1 && rows[0].is_singular() && rows[0].start() && !rows[0].start()->value().is_empty(*s)) {
        // A single clustering row is involved.
        return _row_locker.lock_ck(pk, rows[0].start()->value(), true, timeout, _row_locker_stats);
    } else {
        // More than a single clustering row is involved. Most commonly it's
        // the entire partition, so let's lock the entire partition. We could
        // lock less than the entire partition in more elaborate cases where
        // just a few individual rows are involved, or row ranges, but we
        // don't think this will make a practical difference.
        return _row_locker.lock_pk(pk, true, timeout, _row_locker_stats);
    }
}

/**
 * Given some updates on the base table and assuming there are no pre-existing, overlapping updates,
 * generates the mutations to be applied to the base table's views, and sends them to the paired
 * view replicas. The future resolves when the updates have been acknowledged by the repicas, i.e.,
 * propagating the view updates to the view replicas happens synchronously.
 *
 * @param views the affected views which need to be updated.
 * @param base_token The token to use to match the base replica with the paired replicas.
 * @param reader the base table updates being applied, which all correspond to the base token.
 * @return a future that resolves when the updates have been acknowledged by the view replicas
 */
future<> table::populate_views(
        std::vector<view_ptr> views,
        dht::token base_token,
        flat_mutation_reader&& reader) {
    auto& schema = reader.schema();
    return db::view::generate_view_updates(
            schema,
            std::move(views),
            std::move(reader),
            { }).then([base_token = std::move(base_token), this] (std::vector<frozen_mutation_and_schema>&& updates) mutable {
        size_t update_size = memory_usage_of(updates);
        size_t units_to_wait_for = std::min(_config.view_update_concurrency_semaphore_limit, update_size);
        return seastar::get_units(*_config.view_update_concurrency_semaphore, units_to_wait_for).then(
                [base_token = std::move(base_token),
                 updates = std::move(updates),
                 units_to_consume = update_size - units_to_wait_for,
                 this] (db::timeout_semaphore_units&& units) mutable {
            units.adopt(seastar::consume_units(*_config.view_update_concurrency_semaphore, units_to_consume));
            return db::view::mutate_MV(std::move(base_token), std::move(updates), _view_stats, *_config.cf_stats, std::move(units), service::allow_hints::no);
        });
    });
}

void table::set_hit_rate(gms::inet_address addr, cache_temperature rate) {
    auto& e = _cluster_cache_hit_rates[addr];
    e.rate = rate;
    e.last_updated = lowres_clock::now();
}

table::cache_hit_rate table::get_hit_rate(gms::inet_address addr) {
    auto it = _cluster_cache_hit_rates.find(addr);
    if (utils::fb_utilities::get_broadcast_address() == addr) {
        return cache_hit_rate { _global_cache_hit_rate, lowres_clock::now()};
    }
    if (it == _cluster_cache_hit_rates.end()) {
        // no data yet, get it from the gossiper
        auto& gossiper = gms::get_local_gossiper();
        auto* eps = gossiper.get_endpoint_state_for_endpoint_ptr(addr);
        if (eps) {
            auto* state = eps->get_application_state_ptr(gms::application_state::CACHE_HITRATES);
            float f = -1.0f; // missing state means old node
            if (state) {
                sstring me = format("{}.{}", _schema->ks_name(), _schema->cf_name());
                auto i = state->value.find(me);
                if (i != sstring::npos) {
                    f = strtof(&state->value[i + me.size() + 1], nullptr);
                } else {
                    f = 0.0f; // empty state means that node has rebooted
                }
                set_hit_rate(addr, cache_temperature(f));
                return cache_hit_rate{cache_temperature(f), lowres_clock::now()};
            }
        }
        return cache_hit_rate {cache_temperature(0.0f), lowres_clock::now()};
    } else {
        return it->second;
    }
}

void table::drop_hit_rate(gms::inet_address addr) {
    _cluster_cache_hit_rates.erase(addr);
}

void table::apply_streaming_mutation(schema_ptr m_schema, utils::UUID plan_id, const frozen_mutation& m, bool fragmented) {
    if (tlogger.is_enabled(logging::log_level::trace)) {
        tlogger.trace("streaming apply {}", m.pretty_printer(m_schema));
    }
    if (fragmented) {
        apply_streaming_big_mutation(std::move(m_schema), plan_id, m);
        return;
    }
    _streaming_memtables->active_memtable().apply(m, m_schema);
}

void table::apply_streaming_big_mutation(schema_ptr m_schema, utils::UUID plan_id, const frozen_mutation& m) {
    auto it = _streaming_memtables_big.find(plan_id);
    if (it == _streaming_memtables_big.end()) {
        it = _streaming_memtables_big.emplace(plan_id, make_lw_shared<streaming_memtable_big>()).first;
        it->second->memtables = _config.enable_disk_writes ? make_streaming_memtable_big_list(*it->second) : make_memory_only_memtable_list();
    }
    auto entry = it->second;
    entry->memtables->active_memtable().apply(m, m_schema);
}

void
table::check_valid_rp(const db::replay_position& rp) const {
    if (rp != db::replay_position() && rp < _lowest_allowed_rp) {
        throw mutation_reordered_with_truncate_exception();
    }
}

db::replay_position table::set_low_replay_position_mark() {
    _lowest_allowed_rp = _highest_rp;
    return _lowest_allowed_rp;
}

template<typename... Args>
void table::do_apply(db::rp_handle&& h, Args&&... args) {
    utils::latency_counter lc;
    _stats.writes.set_latency(lc);
    db::replay_position rp = h;
    check_valid_rp(rp);
    try {
        _memtables->active_memtable().apply(std::forward<Args>(args)..., std::move(h));
        _highest_rp = std::max(_highest_rp, rp);
    } catch (...) {
        _failed_counter_applies_to_memtable++;
        throw;
    }
    _stats.writes.mark(lc);
    if (lc.is_start()) {
        _stats.estimated_write.add(lc.latency(), _stats.writes.hist.count);
    }
}

void
table::apply(const mutation& m, db::rp_handle&& h) {
    do_apply(std::move(h), m);
}

void
table::apply(const frozen_mutation& m, const schema_ptr& m_schema, db::rp_handle&& h) {
    do_apply(std::move(h), m, m_schema);
}

future<>
write_memtable_to_sstable(memtable& mt, sstables::shared_sstable sst,
                          sstables::write_monitor& monitor,
                          bool backup, const io_priority_class& pc, bool leave_unsealed) {
    sstables::sstable_writer_config cfg;
    cfg.replay_position = mt.replay_position();
    cfg.backup = backup;
    cfg.leave_unsealed = leave_unsealed;
    cfg.monitor = &monitor;
    return sst->write_components(mt.make_flush_reader(mt.schema(), pc), mt.partition_count(),
        mt.schema(), cfg, mt.get_encoding_stats(), pc);
}

future<>
write_memtable_to_sstable(memtable& mt, sstables::shared_sstable sst) {
    return do_with(permit_monitor(sstable_write_permit::unconditional()), [&mt, sst] (auto& monitor) {
        return write_memtable_to_sstable(mt, std::move(sst), monitor);
    });
}


struct query_state {
    explicit query_state(schema_ptr s,
                         const query::read_command& cmd,
                         query::result_options opts,
                         const dht::partition_range_vector& ranges,
                         query::result_memory_accounter memory_accounter = { })
            : schema(std::move(s))
            , cmd(cmd)
            , builder(cmd.slice, opts, std::move(memory_accounter))
            , limit(cmd.row_limit)
            , partition_limit(cmd.partition_limit)
            , current_partition_range(ranges.begin())
            , range_end(ranges.end()){
    }
    schema_ptr schema;
    const query::read_command& cmd;
    query::result::builder builder;
    uint32_t limit;
    uint32_t partition_limit;
    bool range_empty = false;   // Avoid ubsan false-positive when moving after construction
    dht::partition_range_vector::const_iterator current_partition_range;
    dht::partition_range_vector::const_iterator range_end;
    uint32_t remaining_rows() const {
        return limit - builder.row_count();
    }
    uint32_t remaining_partitions() const {
        return partition_limit - builder.partition_count();
    }
    bool done() const {
        return !remaining_rows() || !remaining_partitions() || current_partition_range == range_end || builder.is_short_read();
    }
};

future<lw_shared_ptr<query::result>>
table::query(schema_ptr s,
        const query::read_command& cmd,
        query::result_options opts,
        const dht::partition_range_vector& partition_ranges,
        tracing::trace_state_ptr trace_state,
        query::result_memory_limiter& memory_limiter,
        uint64_t max_size,
        db::timeout_clock::time_point timeout,
        query::querier_cache_context cache_ctx) {
    utils::latency_counter lc;
    _stats.reads.set_latency(lc);
    auto f = opts.request == query::result_request::only_digest
             ? memory_limiter.new_digest_read(max_size) : memory_limiter.new_data_read(max_size);
    return f.then([this, lc, s = std::move(s), &cmd, opts, &partition_ranges,
            trace_state = std::move(trace_state), timeout, cache_ctx = std::move(cache_ctx)] (query::result_memory_accounter accounter) mutable {
        auto qs_ptr = std::make_unique<query_state>(std::move(s), cmd, opts, partition_ranges, std::move(accounter));
        auto& qs = *qs_ptr;
        return do_until(std::bind(&query_state::done, &qs), [this, &qs, trace_state = std::move(trace_state), timeout, cache_ctx = std::move(cache_ctx)] {
            auto&& range = *qs.current_partition_range++;
            return data_query(qs.schema, as_mutation_source(), range, qs.cmd.slice, qs.remaining_rows(),
                              qs.remaining_partitions(), qs.cmd.timestamp, qs.builder, trace_state, timeout, cache_ctx);
        }).then([qs_ptr = std::move(qs_ptr), &qs] {
            return make_ready_future<lw_shared_ptr<query::result>>(
                    make_lw_shared<query::result>(qs.builder.build()));
        }).finally([lc, this]() mutable {
            _stats.reads.mark(lc);
            if (lc.is_start()) {
                _stats.estimated_read.add(lc.latency(), _stats.reads.hist.count);
            }
        });
    });
}

mutation_source
table::as_mutation_source() const {
    return mutation_source([this] (schema_ptr s,
                                   reader_permit,
                                   const dht::partition_range& range,
                                   const query::partition_slice& slice,
                                   const io_priority_class& pc,
                                   tracing::trace_state_ptr trace_state,
                                   streamed_mutation::forwarding fwd,
                                   mutation_reader::forwarding fwd_mr) {
        return this->make_reader(std::move(s), range, slice, pc, std::move(trace_state), fwd, fwd_mr);
    });
}

void table::add_coordinator_read_latency(utils::estimated_histogram::duration latency) {
    _stats.estimated_coordinator_read.add(std::chrono::duration_cast<std::chrono::microseconds>(latency).count());
}

std::chrono::milliseconds table::get_coordinator_read_latency_percentile(double percentile) {
    if (_cached_percentile != percentile || lowres_clock::now() - _percentile_cache_timestamp > 1s) {
        _percentile_cache_timestamp = lowres_clock::now();
        _cached_percentile = percentile;
        _percentile_cache_value = std::max(_stats.estimated_coordinator_read.percentile(percentile) / 1000, int64_t(1)) * 1ms;
        _stats.estimated_coordinator_read *= 0.9; // decay values a little to give new data points more weight
    }
    return _percentile_cache_value;
}

future<>
table::run_with_compaction_disabled(std::function<future<> ()> func) {
    ++_compaction_disabled;
    return _compaction_manager.remove(this).then(std::move(func)).finally([this] {
        if (--_compaction_disabled == 0) {
            // we're turning if on again, use function that does not increment
            // the counter further.
            do_trigger_compaction();
        }
    });
}

flat_mutation_reader
table::make_reader_excluding_sstable(schema_ptr s,
        sstables::shared_sstable sst,
        const dht::partition_range& range,
        const query::partition_slice& slice,
        const io_priority_class& pc,
        tracing::trace_state_ptr trace_state,
        streamed_mutation::forwarding fwd,
        mutation_reader::forwarding fwd_mr) const {
    std::vector<flat_mutation_reader> readers;
    readers.reserve(_memtables->size() + 1);

    for (auto&& mt : *_memtables) {
        readers.emplace_back(mt->make_flat_reader(s, range, slice, pc, trace_state, fwd, fwd_mr));
    }

    auto effective_sstables = ::make_lw_shared<sstables::sstable_set>(*_sstables);
    effective_sstables->erase(sst);

    readers.emplace_back(make_sstable_reader(s, std::move(effective_sstables), range, slice, pc, std::move(trace_state), fwd, fwd_mr));
    return make_combined_reader(s, std::move(readers), fwd, fwd_mr);
}

future<> table::move_sstables_from_staging(std::vector<sstables::shared_sstable> sstables) {
    return with_semaphore(_sstable_deletion_sem, 1, [this, sstables = std::move(sstables)] {
        return do_with(std::set<sstring>({dir()}), std::move(sstables), [this] (std::set<sstring>& dirs_to_sync, std::vector<sstables::shared_sstable>& sstables) {
            return do_for_each(sstables, [this, &dirs_to_sync] (sstables::shared_sstable sst) {
                dirs_to_sync.emplace(sst->get_dir());
                return sst->move_to_new_dir(dir(), sst->generation(), false).then_wrapped([this, sst, &dirs_to_sync] (future<> f) {
                    if (!f.failed()) {
                        _sstables_staging.erase(sst->generation());
                        _compaction_strategy.get_backlog_tracker().add_sstable(sst);
                        return make_ready_future<>();
                    } else {
                        auto ep = f.get_exception();
                        tlogger.warn("Failed to move sstable {} from staging: {}", sst->get_filename(), ep);
                        return make_exception_future<>(ep);
                    }
                });
            }).finally([&dirs_to_sync] {
                return parallel_for_each(dirs_to_sync, [] (sstring dir) {
                    return sync_directory(dir);
                });
            });
        });
    });
}

/**
 * Given an update for the base table, calculates the set of potentially affected views,
 * generates the relevant updates, and sends them to the paired view replicas.
 */
future<row_locker::lock_holder> table::push_view_replica_updates(const schema_ptr& s, const frozen_mutation& fm, db::timeout_clock::time_point timeout) const {
    //FIXME: Avoid unfreezing here.
    auto m = fm.unfreeze(s);
    return push_view_replica_updates(s, std::move(m), timeout);
}

future<row_locker::lock_holder> table::do_push_view_replica_updates(const schema_ptr& s, mutation&& m, db::timeout_clock::time_point timeout, mutation_source&& source, const io_priority_class& io_priority) const {
    if (!_config.view_update_concurrency_semaphore->current()) {
        // We don't have resources to generate view updates for this write. If we reached this point, we failed to
        // throttle the client. The memory queue is already full, waiting on the semaphore would cause this node to
        // run out of memory, and generating hints would ultimately result in the disk queue being full too. We don't
        // drop the base write, which could create inconsistencies between base replicas. So we dolefully continue,
        // and note the fact we dropped a view update.
        ++_config.cf_stats->dropped_view_updates;
        return make_ready_future<row_locker::lock_holder>();
    }
    auto& base = schema();
    m.upgrade(base);
    auto views = affected_views(base, m);
    if (views.empty()) {
        return make_ready_future<row_locker::lock_holder>();
    }
    auto cr_ranges = db::view::calculate_affected_clustering_ranges(*base, m.decorated_key(), m.partition(), views);
    if (cr_ranges.empty()) {
        return generate_and_propagate_view_updates(base, std::move(views), std::move(m), { }).then([] {
                // In this case we are not doing a read-before-write, just a
                // write, so no lock is needed.
                return make_ready_future<row_locker::lock_holder>();
        });
    }
    // We read the whole set of regular columns in case the update now causes a base row to pass
    // a view's filters, and a view happens to include columns that have no value in this update.
    // Also, one of those columns can determine the lifetime of the base row, if it has a TTL.
    auto columns = boost::copy_range<query::column_id_vector>(
            base->regular_columns() | boost::adaptors::transformed(std::mem_fn(&column_definition::id)));
    query::partition_slice::option_set opts;
    opts.set(query::partition_slice::option::send_partition_key);
    opts.set(query::partition_slice::option::send_clustering_key);
    opts.set(query::partition_slice::option::send_timestamp);
    opts.set(query::partition_slice::option::send_ttl);
    auto slice = query::partition_slice(
            std::move(cr_ranges), { }, std::move(columns), std::move(opts), { }, cql_serialization_format::internal(), query::max_rows);
    // Take the shard-local lock on the base-table row or partition as needed.
    // We'll return this lock to the caller, which will release it after
    // writing the base-table update.
    future<row_locker::lock_holder> lockf = local_base_lock(base, m.decorated_key(), slice.default_row_ranges(), timeout);
    return lockf.then([m = std::move(m), slice = std::move(slice), views = std::move(views), base, this, timeout, source = std::move(source), &io_priority] (row_locker::lock_holder lock) {
      return do_with(
        dht::partition_range::make_singular(m.decorated_key()),
        std::move(slice),
        std::move(m),
        [base, views = std::move(views), lock = std::move(lock), this, timeout, source = std::move(source), &io_priority] (auto& pk, auto& slice, auto& m) mutable {
            auto reader = source.make_reader(base, no_reader_permit(), pk, slice, io_priority, nullptr, streamed_mutation::forwarding::no, mutation_reader::forwarding::no);
            return this->generate_and_propagate_view_updates(base, std::move(views), std::move(m), std::move(reader)).then([lock = std::move(lock)] () mutable {
                // return the local partition/row lock we have taken so it
                // remains locked until the caller is done modifying this
                // partition/row and destroys the lock object.
                return std::move(lock);
            });
      });
    });
}

future<row_locker::lock_holder> table::push_view_replica_updates(const schema_ptr& s, mutation&& m, db::timeout_clock::time_point timeout) const {
    return do_push_view_replica_updates(s, std::move(m), timeout, as_mutation_source(), service::get_local_sstable_query_read_priority());
}

future<row_locker::lock_holder> table::stream_view_replica_updates(const schema_ptr& s, mutation&& m, db::timeout_clock::time_point timeout, sstables::shared_sstable excluded_sstable) const {
    return do_push_view_replica_updates(s, std::move(m), timeout, as_mutation_source_excluding(std::move(excluded_sstable)), service::get_local_streaming_write_priority());
}

mutation_source
table::as_mutation_source_excluding(sstables::shared_sstable sst) const {
    return mutation_source([this, sst = std::move(sst)] (schema_ptr s,
                                   reader_permit,
                                   const dht::partition_range& range,
                                   const query::partition_slice& slice,
                                   const io_priority_class& pc,
                                   tracing::trace_state_ptr trace_state,
                                   streamed_mutation::forwarding fwd,
                                   mutation_reader::forwarding fwd_mr) {
        return this->make_reader_excluding_sstable(std::move(s), std::move(sst), range, slice, pc, std::move(trace_state), fwd, fwd_mr);
    });
}

stop_iteration db::view::view_updating_consumer::consume_end_of_partition() {
    if (_as.abort_requested()) {
        return stop_iteration::yes;
    }
    try {
        auto lock_holder = _table->stream_view_replica_updates(_schema, std::move(*_m), db::no_timeout, _excluded_sstable).get();
    } catch (...) {
        tlogger.warn("Failed to push replica updates for table {}.{}: {}", _schema->ks_name(), _schema->cf_name(), std::current_exception());
    }
    _m.reset();
    return stop_iteration::no;
}<|MERGE_RESOLUTION|>--- conflicted
+++ resolved
@@ -1317,46 +1317,11 @@
     });
 }
 
-<<<<<<< HEAD
 future<> table::rewrite_sstables(sstables::compaction_descriptor descriptor) {
     return do_with(std::move(descriptor.sstables), std::move(descriptor.release_exhausted),
             [this, options = descriptor.options] (auto& sstables, auto& release_fn) {
         return do_for_each(sstables, [this, &release_fn, options] (auto& sst) {
             // this semaphore ensures that only one rewrite will run per shard.
-=======
-static bool needs_cleanup(const sstables::shared_sstable& sst,
-                   const dht::token_range_vector& owned_ranges,
-                   schema_ptr s) {
-    auto first = sst->get_first_partition_key();
-    auto last = sst->get_last_partition_key();
-    auto first_token = dht::get_token(*s, first);
-    auto last_token = dht::get_token(*s, last);
-    dht::token_range sst_token_range = dht::token_range::make(first_token, last_token);
-
-    // return true iff sst partition range isn't fully contained in any of the owned ranges.
-    for (auto& r : owned_ranges) {
-        if (r.contains(sst_token_range, dht::token_comparator())) {
-            return false;
-        }
-    }
-    return true;
-}
-
-future<> table::cleanup_sstables(sstables::compaction_descriptor descriptor, bool is_actual_cleanup) {
-    dht::token_range_vector r;
-
-    if (is_actual_cleanup) {
-        r = service::get_local_storage_service().get_local_ranges(_schema->ks_name());
-    }
-
-    return do_with(std::move(descriptor.sstables), std::move(r), std::move(descriptor.release_exhausted), [this, is_actual_cleanup] (auto& sstables, auto& owned_ranges, auto& release_fn) {
-        return do_for_each(sstables, [this, &owned_ranges, &release_fn, is_actual_cleanup] (auto& sst) {
-            if (!owned_ranges.empty() && !needs_cleanup(sst, owned_ranges, _schema)) {
-                return make_ready_future<>();
-            }
-
-            // this semaphore ensures that only one cleanup will run per shard.
->>>>>>> f0f6e220
             // That's to prevent node from running out of space when almost all sstables
             // need rewrite, so if sstables are rewritten in parallel, we may need almost
             // twice the disk space used by those sstables.
